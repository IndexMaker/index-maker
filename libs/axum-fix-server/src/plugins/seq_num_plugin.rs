use crate::messages::{ServerRequest, ServerResponse, SessionId};
<<<<<<< HEAD
use eyre::{Report, Result};
use std::collections::HashMap;
use std::marker::PhantomData;
use std::sync::RwLock;
=======
use eyre::{OptionExt, Result};
use parking_lot::RwLock;
use std::collections::HashMap;
use std::marker::PhantomData;
>>>>>>> ab1d37a8

pub trait WithSeqNumPlugin {
    fn get_seq_num(&self) -> u32;
    fn set_seq_num(&mut self, seq_num: u32);
}

pub struct SeqNumPlugin<R, Q> {
    last_received_seq_num: RwLock<HashMap<SessionId, u32>>,
    last_sent_seq_num: RwLock<HashMap<SessionId, u32>>,
    _phantom_r: PhantomData<R>,
    _phantom_q: PhantomData<Q>,
}

impl<R, Q> SeqNumPlugin<R, Q>
where
    R: ServerRequest + WithSeqNumPlugin,
    Q: ServerResponse + WithSeqNumPlugin,
{
    pub fn new() -> Self {
        //TODO: load a seqnum cache from memory on creation, and save on destruction
        Self {
            _phantom_r: PhantomData::default(),
            _phantom_q: PhantomData::default(),
            last_received_seq_num: RwLock::new(HashMap::new()),
            last_sent_seq_num: RwLock::new(HashMap::new()),
        }
    }

    pub fn last_sent_seq_num(&self, session_id: &SessionId) -> u32 {
<<<<<<< HEAD
        let read_lock = self.last_sent_seq_num.read().unwrap();
        read_lock.get(&session_id).map_or(0, |v| *v)
    }

    pub fn last_received_seq_num(&self, session_id: &SessionId) -> u32 {
        let read_lock = self.last_received_seq_num.read().unwrap();
        read_lock.get(&session_id).map_or(0, |v| *v)
=======
        self.last_sent_seq_num
            .read()
            .get(&session_id)
            .map_or(0, |v| *v)
    }

    pub fn last_received_seq_num(&self, session_id: &SessionId) -> u32 {
        self.last_received_seq_num
            .read()
            .get(&session_id)
            .map_or(0, |v| *v)
>>>>>>> ab1d37a8
    }

    pub fn valid_seq_num(&self, seq_num: u32, session_id: &SessionId) -> bool {
        let is_valid = self
            .last_received_seq_num
            .read()
            .get(session_id)
            .map_or(0, |v| *v)
            + 1
            == seq_num;

        if is_valid {
            self.last_received_seq_num
                .write()
                .insert(session_id.clone(), seq_num);
            true
        } else {
            false
        }
    }

    pub fn next_seq_num(&self, session_id: &SessionId) -> u32 {
        let mut last_send_seq_num_write = self.last_sent_seq_num.write();
        if let Some(value) = last_send_seq_num_write.get_mut(&session_id) {
            *value += 1;
            *value
        } else {
            last_send_seq_num_write.insert(session_id.clone(), 1);
            1
        }
    }

    pub fn create_session(&self, session_id: &SessionId) -> Result<()> {
        self.last_received_seq_num
            .write()
            .insert(session_id.clone(), 0);

        self.last_sent_seq_num.write().insert(session_id.clone(), 0);

        Ok(())
    }

    pub fn destroy_session(&self, session_id: &SessionId) -> Result<()> {
        self.last_received_seq_num.write().remove(session_id);
        self.last_sent_seq_num.write().remove(session_id);
        Ok(())
    }
}<|MERGE_RESOLUTION|>--- conflicted
+++ resolved
@@ -1,15 +1,8 @@
 use crate::messages::{ServerRequest, ServerResponse, SessionId};
-<<<<<<< HEAD
-use eyre::{Report, Result};
-use std::collections::HashMap;
-use std::marker::PhantomData;
-use std::sync::RwLock;
-=======
 use eyre::{OptionExt, Result};
 use parking_lot::RwLock;
 use std::collections::HashMap;
 use std::marker::PhantomData;
->>>>>>> ab1d37a8
 
 pub trait WithSeqNumPlugin {
     fn get_seq_num(&self) -> u32;
@@ -39,15 +32,6 @@
     }
 
     pub fn last_sent_seq_num(&self, session_id: &SessionId) -> u32 {
-<<<<<<< HEAD
-        let read_lock = self.last_sent_seq_num.read().unwrap();
-        read_lock.get(&session_id).map_or(0, |v| *v)
-    }
-
-    pub fn last_received_seq_num(&self, session_id: &SessionId) -> u32 {
-        let read_lock = self.last_received_seq_num.read().unwrap();
-        read_lock.get(&session_id).map_or(0, |v| *v)
-=======
         self.last_sent_seq_num
             .read()
             .get(&session_id)
@@ -59,7 +43,6 @@
             .read()
             .get(&session_id)
             .map_or(0, |v| *v)
->>>>>>> ab1d37a8
     }
 
     pub fn valid_seq_num(&self, seq_num: u32, session_id: &SessionId) -> bool {
