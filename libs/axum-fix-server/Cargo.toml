[package]
name = "axum-fix-server"
version = "0.1.0"
edition = "2021"
publish = false

[dependencies]
eyre = { workspace = true }
futures-util = { workspace = true }
itertools = { workspace = true }
parking_lot = { workspace = true }
rand = { workspace = true }
rust_decimal = { workspace = true }
<<<<<<< HEAD
serde = { workspace = true, features = ["derive"] }
serde_json = { workspace = true }
tokio = { workspace = true, features = ["full"] }
tokio-util = { workspace = true }
tracing-subscriber = { workspace = true }
tracing = { workspace = true }
axum = { workspace = true, features = ["ws"] }
axum-server = { workspace = true }
symm-core = { workspace = true, path = "../libs/symm-core" }
=======
serde = { workspace = true }
serde_json = { workspace = true }
tokio = { workspace = true }
tokio-util = { workspace = true }
tracing-subscriber = { workspace = true }
tracing = { workspace = true }
axum = { workspace = true }
axum-server = { workspace = true }
symm-core = { workspace = true }
>>>>>>> ab1d37a8
<|MERGE_RESOLUTION|>--- conflicted
+++ resolved
@@ -11,17 +11,6 @@
 parking_lot = { workspace = true }
 rand = { workspace = true }
 rust_decimal = { workspace = true }
-<<<<<<< HEAD
-serde = { workspace = true, features = ["derive"] }
-serde_json = { workspace = true }
-tokio = { workspace = true, features = ["full"] }
-tokio-util = { workspace = true }
-tracing-subscriber = { workspace = true }
-tracing = { workspace = true }
-axum = { workspace = true, features = ["ws"] }
-axum-server = { workspace = true }
-symm-core = { workspace = true, path = "../libs/symm-core" }
-=======
 serde = { workspace = true }
 serde_json = { workspace = true }
 tokio = { workspace = true }
@@ -30,5 +19,4 @@
 tracing = { workspace = true }
 axum = { workspace = true }
 axum-server = { workspace = true }
-symm-core = { workspace = true }
->>>>>>> ab1d37a8
+symm-core = { workspace = true }