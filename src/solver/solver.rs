--- conflicted
+++ resolved
@@ -1719,11 +1719,6 @@
             .load()?;
 
         self.inventory_manager.write().load()?;
-<<<<<<< HEAD
-
-        let _value = self.persistence.load_value()?;
-=======
->>>>>>> 5960c8bb
 
         // Load solver-specific state
         if let Some(value) = self.persistence.load_value()? {
@@ -1757,10 +1752,6 @@
         // Create solver state snapshot
         let solver_state = self.create_solver_state_snapshot()?;
 
-<<<<<<< HEAD
-        self.persistence
-            .store_value(json!({"some_solver_data": ""}))
-=======
         // Serialize and store
         let json_value = serde_json::to_value(&solver_state)
             .map_err(|err| eyre!("Failed to serialize solver state: {:?}", err))?;
@@ -1777,7 +1768,6 @@
         );
 
         Ok(())
->>>>>>> 5960c8bb
     }
 }
 
