use std::{
    collections::{HashMap, VecDeque},
    sync::{Arc, RwLock as ComponentLock},
};

use chrono::{DateTime, TimeDelta, Utc};
use eyre::{eyre, OptionExt, Result};
use itertools::Itertools;
use parking_lot::{Mutex, RwLock};
use safe_math::safe;

use serde_json::json;
use symm_core::{
    core::{
        bits::{
            Address, Amount, BatchOrder, BatchOrderId, ClientOrderId, OrderId, PaymentId,
            PriceType, Side, Symbol,
        },
        decimal_ext::DecimalExt,
        telemetry::{TracingData, WithTracingContext, WithTracingData},
    },
    market_data::{
        order_book::order_book_manager::{OrderBookEvent, OrderBookManager},
        price_tracker::{GetPricesResponse, PriceEvent, PriceTracker},
    },
    order_sender::inventory_manager::{InventoryEvent, InventoryManager},
};
use tracing::{span, Level};

use index_core::{
    blockchain::chain_connector::{ChainConnector, ChainNotification},
    index::{
        basket::Basket,
        basket_manager::{BasketManager, BasketNotification},
    },
};

use crate::collateral::{
    collateral_manager::{CollateralEvent, CollateralManager, CollateralManagerHost},
    collateral_position::{ConfirmStatus, PreAuthStatus},
};

use super::{
    batch_manager::{BatchEvent, BatchManager, BatchManagerHost},
    index_order_manager::{EngageOrderRequest, IndexOrderEvent, IndexOrderManager},
    index_quote_manager::{QuoteRequestEvent, QuoteRequestManager},
    solver_order::{SolverClientOrders, SolverOrder, SolverOrderStatus},
    solver_quote::{SolverClientQuotes, SolverQuote, SolverQuoteStatus},
};

pub struct SolverOrderEngagement {
    pub index_order: Arc<RwLock<SolverOrder>>,
    pub asset_contribution_fractions: HashMap<Symbol, Amount>,
    pub asset_quantity_contributions: HashMap<Symbol, Amount>,
    pub chain_id: u32,
    pub address: Address,
    pub client_order_id: ClientOrderId,
    pub symbol: Symbol,
    pub basket: Arc<Basket>,
    pub engaged_side: Side,
    pub engaged_collateral: Amount,
    pub new_engaged_collateral: Amount,
    pub engaged_quantity: Amount,
    pub engaged_price: Amount,
    pub filled_quantity: Amount,
}

pub struct EngagedSolverOrdersSide {
    pub asset_price_limits: HashMap<Symbol, Amount>,
    pub asset_quantities: HashMap<Symbol, Amount>,
    pub engaged_orders: Vec<SolverOrderEngagement>,
}

pub struct EngagedSolverOrders {
    pub batch_order_id: BatchOrderId,
    pub engaged_buys: EngagedSolverOrdersSide, // TODO: sells we don't currently support
    pub trace_data: TracingData,
}

impl WithTracingData for EngagedSolverOrders {
    fn get_tracing_data_mut(&mut self) -> &mut TracingData {
        &mut self.trace_data
    }

    fn get_tracing_data(&self) -> &TracingData {
        &self.trace_data
    }
}

pub struct SolveEngagementsResult {
    pub engaged_orders: EngagedSolverOrders,
    pub failed_orders: Vec<Arc<RwLock<SolverOrder>>>,
}

pub struct SolveQuotesResult {
    pub solved_quotes: Vec<Arc<RwLock<SolverQuote>>>,
    pub failed_quotes: Vec<Arc<RwLock<SolverQuote>>>,
}

pub struct CollateralManagement {
    pub chain_id: u32,
    pub address: Address,
    pub client_order_id: ClientOrderId,
    pub side: Side,
    pub collateral_amount: Amount,
    pub asset_requirements: HashMap<Symbol, Amount>,
    pub tracing_data: TracingData,
}

impl WithTracingData for CollateralManagement {
    fn get_tracing_data_mut(&mut self) -> &mut TracingData {
        &mut self.tracing_data
    }

    fn get_tracing_data(&self) -> &TracingData {
        &self.tracing_data
    }
}

pub trait OrderIdProvider {
    fn next_order_id(&mut self) -> OrderId;
    fn next_batch_order_id(&mut self) -> BatchOrderId;
    fn next_payment_id(&mut self) -> PaymentId;
}

pub trait SetSolverOrderStatus {
    fn set_order_status(&self, order: &mut SolverOrder, status: SolverOrderStatus);
    fn set_quote_status(&self, order: &mut SolverQuote, status: SolverQuoteStatus);
}

pub trait SolverStrategyHost: SetSolverOrderStatus {
    fn get_next_batch_order_id(&self) -> BatchOrderId;
    fn get_basket(&self, symbol: &Symbol) -> Option<Arc<Basket>>;
    fn get_prices(&self, price_type: PriceType, symbols: &[Symbol]) -> GetPricesResponse;
    fn get_liquidity(
        &self,
        side: Side,
        symbols: &HashMap<Symbol, Amount>,
    ) -> Result<HashMap<Symbol, Amount>>;
    fn get_total_volley_size(&self) -> Result<Amount>;
}

pub trait SolverStrategy {
    fn query_collateral_management(
        &self,
        strategy_host: &dyn SolverStrategyHost,
        order: Arc<RwLock<SolverOrder>>,
    ) -> Result<CollateralManagement>;

    fn solve_engagements(
        &self,
        strategy_host: &dyn SolverStrategyHost,
        order_batch: Vec<Arc<RwLock<SolverOrder>>>,
    ) -> Result<Option<SolveEngagementsResult>>;

    fn solve_quotes(
        &self,
        strategy_host: &dyn SolverStrategyHost,
        quote_requests: Vec<Arc<RwLock<SolverQuote>>>,
    ) -> Result<SolveQuotesResult>;
}

/// magic solver, needs to take index orders, and based on prices (from price
/// tracker) and available liquiduty (depth from order books), and active orders
/// (from order tracker) calculate best internal-portfolio rebalancing orders,
/// which will (partly) fill (some of the) ordered indexes.  Any position that
/// wasn't matched against ordered indexes shouldn't be kept for too long.
pub struct Solver {
    // solver strategy for calculating order batches
    strategy: Arc<dyn SolverStrategy + Send + Sync>,
    basket_manager: Arc<RwLock<BasketManager>>,
    order_id_provider: Arc<RwLock<dyn OrderIdProvider + Send + Sync>>,
    price_tracker: Arc<RwLock<PriceTracker>>,
    order_book_manager: Arc<RwLock<dyn OrderBookManager + Send + Sync>>,
    // dependencies
    chain_connector: Arc<ComponentLock<dyn ChainConnector + Send + Sync>>,
    batch_manager: Arc<ComponentLock<BatchManager>>,
    collateral_manager: Arc<ComponentLock<CollateralManager>>,
    index_order_manager: Arc<ComponentLock<IndexOrderManager>>,
    quote_request_manager: Arc<ComponentLock<QuoteRequestManager>>,
    inventory_manager: Arc<RwLock<InventoryManager>>,
    // quotes
    client_quotes: RwLock<SolverClientQuotes>,
    // orders
    client_orders: RwLock<SolverClientOrders>,
    /// A queue with orders that are ready to be engaged, after collateral reached destination
    ready_orders: Mutex<VecDeque<Arc<RwLock<SolverOrder>>>>,
    /// A queue with orders that are ready to be minted
    ready_mints: Mutex<VecDeque<Arc<RwLock<SolverOrder>>>>,
    // parameters
    max_batch_size: usize,
    zero_threshold: Amount,
}
impl Solver {
    pub fn new(
        strategy: Arc<dyn SolverStrategy + Send + Sync>,
        order_id_provider: Arc<RwLock<dyn OrderIdProvider + Send + Sync>>,
        basket_manager: Arc<RwLock<BasketManager>>,
        price_tracker: Arc<RwLock<PriceTracker>>,
        order_book_manager: Arc<RwLock<dyn OrderBookManager + Send + Sync>>,
        chain_connector: Arc<ComponentLock<dyn ChainConnector + Send + Sync>>,
        batch_manager: Arc<ComponentLock<BatchManager>>,
        collateral_manager: Arc<ComponentLock<CollateralManager>>,
        index_order_manager: Arc<ComponentLock<IndexOrderManager>>,
        quote_request_manager: Arc<ComponentLock<QuoteRequestManager>>,
        inventory_manager: Arc<RwLock<InventoryManager>>,
        max_batch_size: usize,
        zero_threshold: Amount,
        client_order_wait_period: TimeDelta,
        client_quote_wait_period: TimeDelta,
    ) -> Self {
        Self {
            strategy,
            order_id_provider,
            basket_manager,
            price_tracker,
            order_book_manager,
            // dependencies
            chain_connector,
            batch_manager,
            collateral_manager,
            index_order_manager,
            quote_request_manager,
            inventory_manager,
            // quotes
            client_quotes: RwLock::new(SolverClientQuotes::new(client_quote_wait_period)),
            // orders
            client_orders: RwLock::new(SolverClientOrders::new(client_order_wait_period)),
            ready_orders: Mutex::new(VecDeque::new()),
            ready_mints: Mutex::new(VecDeque::new()),
            // parameters
            max_batch_size,
            zero_threshold,
        }
    }

    fn get_order_batch(&self) -> Vec<Arc<RwLock<SolverOrder>>> {
        let mut new_orders = self.ready_orders.lock();
        let max_drain = new_orders.len().min(self.max_batch_size);
        new_orders.drain(..max_drain).collect_vec()
    }

    fn handle_failed_orders(
        &self,
        failed_orders: Vec<Arc<RwLock<SolverOrder>>>,
        timestamp: DateTime<Utc>,
    ) -> Result<()> {
        for failed_order in failed_orders {
            let failed_status = failed_order.read().status;
            match failed_status {
                SolverOrderStatus::MissingPrices => {
                    (|o: &SolverOrder| {
                        tracing::warn!(
                            chain_id = %o.chain_id,
                            address = %o.address,
                            client_order_id = %o.client_order_id,
                            symbol = %o.symbol,
                            "Missing prices for order",
                        );
                    })(&failed_order.read());
                    self.client_orders.write().put_back(failed_order);
                }
                _ => {
                    let o = failed_order.read();
                    tracing::warn!(
                        chain_id = %o.chain_id,
                        address = %o.address,
                        client_order_id = %o.client_order_id,
                        symbol = %o.symbol,
                        "Failed order: {:?}",
                        failed_status
                    );
                    self.index_order_manager
                        .write()
                        .map_err(|e| eyre!("Cannot access index order manager {}", e))?
                        .order_failed(
                            o.chain_id,
                            &o.address,
                            &o.client_order_id,
                            failed_status,
                            timestamp,
                        )?
                }
            }
        }
        Ok(())
    }

    fn engage_more_orders(&self, timestamp: DateTime<Utc>) -> Result<()> {
        let order_batch = self.get_order_batch();
        if order_batch.is_empty() {
            return Ok(());
        }

        let engage_orders_span = span!(Level::INFO, "engage-more-orders");
        let _guard = engage_orders_span.enter();

        order_batch
            .iter()
            .for_each(|order| order.read().add_span_context_link());

        let solve_engagements_result = match self.strategy.solve_engagements(self, order_batch) {
            Err(err) => return Err(err),
            Ok(None) => return Ok(()),
            Ok(Some(x)) => x,
        };

        self.handle_failed_orders(solve_engagements_result.failed_orders, timestamp)?;

        if !solve_engagements_result
            .engaged_orders
            .engaged_buys
            .engaged_orders
            .is_empty()
        {
            let mut engaged_orders = solve_engagements_result.engaged_orders;

            // We filter any engagement of negligible size
            engaged_orders
                .engaged_buys
                .engaged_orders
                .retain(|order| self.zero_threshold < order.new_engaged_collateral);

            let send_engage = engaged_orders
                .engaged_buys
                .engaged_orders
                .iter()
                .map(|order| {
                    EngageOrderRequest {
                        chain_id: order.chain_id,
                        address: order.address,
                        client_order_id: order.client_order_id.clone(),
                        symbol: order.symbol.clone(),

                        // We already have engaged collateral that was carried
                        // over from previous batch so we only need to ask Index
                        // Order Manager to engage the difference.
                        collateral_amount: order.new_engaged_collateral,
                    }
                })
                .collect_vec();

            let batch_order_id = self
                .batch_manager
                .write()
                .map_err(|e| eyre!("Failed to access batch manager: {}", e))?
                .handle_new_engagement(Arc::new(RwLock::new(engaged_orders)))?;

            self.index_order_manager
                .write()
                .map_err(|e| eyre!("Failed to access index order manager {}", e))?
                .engage_orders(batch_order_id, send_engage)?;
        }
        Ok(())
    }

    fn manage_collateral(&self, solver_order: Arc<RwLock<SolverOrder>>) -> Result<()> {
        let manage_collateral_span = span!(Level::INFO, "manage-collateral");
        let _guard = manage_collateral_span.enter();

        solver_order.read().add_span_context_link();

        self.set_order_status(
            &mut solver_order.write(),
            SolverOrderStatus::ManageCollateral,
        );

        // Compute amount of collateral required for each asset in the Index basket
        let mut collateral_management = self
            .strategy
            .query_collateral_management(self, solver_order)?;

        collateral_management.inject_current_context();

        // Manage collateral to have it ready at trading designation(s)
        self.collateral_manager
            .write()
            .map_err(|e| eyre!("Failed to access collateral manager {}", e))?
            .manage_collateral(collateral_management);

        Ok(())
    }

    fn serve_more_clients(&self, timestamp: DateTime<Utc>) -> Result<()> {
        while let Some(solver_order) = self.client_orders.write().get_next_client_order(timestamp) {
            self.manage_collateral(solver_order);
        }
        Ok(())
    }

    fn process_more_quotes(&self, timestamp: DateTime<Utc>) -> Result<()> {
        let mut quote_requests = Vec::new();
        while let Some(solver_quote) = self.client_quotes.write().get_next_client_quote(timestamp) {
            quote_requests.push(solver_quote);
        }

        if quote_requests.is_empty() {
            return Ok(());
        }

        let process_quotes_span = span!(Level::INFO, "process-more-quotes");
        let _guard = process_quotes_span.enter();

        quote_requests
            .iter()
            .for_each(|q| q.read().add_span_context_link());

        let result = self.strategy.solve_quotes(self, quote_requests)?;

        for quote in result.solved_quotes.iter() {
            quote.write().timestamp = timestamp;
        }

        for quote in result.failed_quotes.iter() {
            quote.write().timestamp = timestamp;
        }

        self.quote_request_manager
            .write()
            .map_err(|e| eyre!("Failed to access quote request manager: {:?}", e))?
            .quotes_solved(result)?;

        Ok(())
    }

    fn mint_index_order(
        &self,
        index_order: &mut SolverOrder,
        timestamp: DateTime<Utc>,
    ) -> Result<()> {
        let mint_index_span = span!(Level::INFO, "mint-index");
        let _guard = mint_index_span.enter();

        index_order.add_span_context_link();

        let total_cost = index_order
            .lots
            .iter()
            .try_fold(Amount::ZERO, |cost, lot| {
                let lot_value = safe! {lot.price * lot.quantity}?;
                let cost = safe! {lot_value + lot.fee + cost}?;
                Some(cost)
            })
            .ok_or_eyre("Math Problem")?;

        let payment_id = index_order
            .payment_id
            .clone()
            .ok_or_eyre("Missing payment ID")?;

        self.collateral_manager
            .write()
            .map_err(|e| eyre!("Failed to access collateral manager: {:?}", e))?
            .confirm_payment(
                index_order.chain_id,
                &index_order.address,
                &index_order.client_order_id,
                &payment_id,
                timestamp,
                index_order.side,
                total_cost,
            )?;

        Ok(())
    }

    fn mint_indexes(&self, timestamp: DateTime<Utc>) -> Result<()> {
        let ready_mints = Vec::from_iter(self.ready_mints.lock().drain(..));

        for mintable_order in ready_mints {
            self.mint_index_order(&mut mintable_order.write(), timestamp)?;
        }

        Ok(())
    }

    /// Core thinking function
    pub fn solve(&self, timestamp: DateTime<Utc>) {
        tracing::trace!("\nBegin solve");

        tracing::trace!("* Process collateral");
        if let Err(err) = self
            .collateral_manager
            .write()
            .map_err(|e| eyre!("Failed to access collateral manager {}", e))
            .and_then(|mut x| x.process_collateral(self, timestamp))
        {
            tracing::warn!("Error while processing credits: {:?}", err);
        }

        tracing::trace!("* Mint indexes");
        if let Err(err) = self.mint_indexes(timestamp) {
            tracing::warn!("Error while processing mints: {:?}", err);
        }

        tracing::trace!("* Serve more clients");
        if let Err(err) = self.serve_more_clients(timestamp) {
            tracing::warn!("Error while serving more clients: {:?}", err);
        }

        tracing::trace!("* Engage more orders");
        if let Err(err) = self.engage_more_orders(timestamp) {
            tracing::warn!("Error while engaging more orders: {:?}", err);
        }

        tracing::trace!("* Process batches");
        if let Err(err) = self
            .batch_manager
            .write()
            .map_err(|e| eyre!("Failed to access batch manager {}", e))
            .and_then(|mut x| x.process_batches(self, timestamp))
        {
            tracing::warn!("Error while sending more batches: {:?}", err);
        }

        tracing::trace!("* Process quotes");
        if let Err(err) = self.process_more_quotes(timestamp) {
            tracing::warn!("Error while processing more quotes: {:?}", err);
        }

        tracing::trace!("End solve\n");
    }

    pub fn solve_quotes(&self, timestamp: DateTime<Utc>) {
        tracing::trace!("\nBegin solve quotes");

        if let Err(err) = self.process_more_quotes(timestamp) {
            tracing::warn!("Error while processing more quotes: {:?}", err);
        }

        tracing::trace!("End solve quotes\n");
    }

    pub fn handle_chain_event(&self, notification: ChainNotification) -> Result<()> {
        match notification {
            ChainNotification::CuratorWeightsSet(symbol, basket_definition) => {
                tracing::info!(%symbol, "Handle Chain Event CuratorWeigthsSet");
                let symbols = basket_definition
                    .weights
                    .iter()
                    .map(|w| w.asset.ticker.clone())
                    .collect_vec();

                let get_prices_response = self
                    .price_tracker
                    .read()
                    .get_prices(PriceType::VolumeWeighted, symbols.as_slice());

                if !get_prices_response.missing_symbols.is_empty() {
                    tracing::info!(
                        %symbol,
                        missing_symbols = %json!(get_prices_response.missing_symbols),
                        "No prices available for some symbols"
                    );
                }

                let target_price = "1000".try_into().unwrap(); // TODO

                if let Err(err) = self.basket_manager.write().set_basket_from_definition(
                    symbol.clone(),
                    basket_definition,
                    &get_prices_response.prices,
                    target_price,
                ) {
                    tracing::warn!(%symbol, "Error while setting curator weights: {err}");
                }
                Ok(())
            }
            ChainNotification::Deposit {
                chain_id,
                address,
                amount,
                timestamp,
            } => self
                .collateral_manager
                .write()
                .map_err(|e| eyre!("Failed to access collateral manager {}", e))?
                .handle_deposit(self, chain_id, address, amount, timestamp),
            ChainNotification::WithdrawalRequest {
                chain_id,
                address,
                amount,
                timestamp,
            } => self
                .collateral_manager
                .write()
                .map_err(|e| eyre!("Failed to access collateral manager {}", e))?
                .handle_withdrawal(self, chain_id, address, amount, timestamp),
            ChainNotification::ChainConnected { chain_id, timestamp } => {
                tracing::info!("(solver) Chain {} connected at {}", chain_id, timestamp);
                Ok(())
            }
            ChainNotification::ChainDisconnected { chain_id, timestamp } => {
                tracing::info!("(solver) Chain {} disconnected at {}", chain_id, timestamp);
                Ok(())
            }
        }
    }

    pub fn handle_batch_event(&self, notification: BatchEvent) -> Result<()> {
        match notification {
            BatchEvent::BatchComplete {
                batch_order_id,
                continued_orders,
            } => {
                tracing::info!(%batch_order_id, "Handle Batch Complete");
                self.ready_orders.lock().extend(continued_orders);
                Ok(())
            }
            BatchEvent::BatchMintable { mintable_orders } => {
                tracing::info!("Handle Batch Mintable");
                self.ready_mints.lock().extend(mintable_orders);
                Ok(())
            }
        }
    }

    pub fn handle_collateral_event(&self, notificaion: CollateralEvent) -> Result<()> {
        match notificaion {
            CollateralEvent::CollateralReady {
                chain_id,
                address,
                client_order_id,
                collateral_amount,
                fee,
                timestamp,
            } => {
                tracing::info!(%chain_id, %address, %collateral_amount, %fee,
                    "CollateralReady");

                let order = self.client_orders.read().get_client_order(
                    chain_id,
                    address,
                    client_order_id.clone(),
                );

                if let Some(order) = order {
                    // TODO: Figure out: should collateral manager have already paid for the order?
                    // or CollateralEvent is only to tell us that collateral reached sub-accounts?
                    // NOTE: Paying for order, is just telling collateral manager to block certain
                    // amount of balance, so that any next order from that user won't double-spend.
                    // We assign payment ID so that  we can identify association between order and
                    // allocated collateral.
                    let side = order.read().side;
                    self.collateral_manager
                        .write()
                        .map_err(|e| eyre!("Failed to access collateral manager {}", e))?
                        .preauth_payment(
                            self,
                            chain_id,
                            &address,
                            &client_order_id,
                            timestamp,
                            side,
                            collateral_amount,
                        )?;

                    let symbol = &order.read().symbol;
                    self.index_order_manager
                        .write()
                        .map_err(|e| eyre!("Failed to access index order manager {}", e))?
                        .collateral_ready(
                            chain_id,
                            &address,
                            &client_order_id,
                            symbol,
                            collateral_amount,
                            fee,
                            timestamp,
                        )?;
                }
            }
            CollateralEvent::PreAuthResponse {
                chain_id,
                address,
                client_order_id,
                timestamp: _,
                amount_payable,
                status,
            } => {
                match status {
                    // If we're implementing message based protocol, we should make PaymentApproved
                    // a message that we will receive from collateral manager.
                    PreAuthStatus::Approved { payment_id } => {
                        let order = self.client_orders.read().get_client_order(
                            chain_id,
                            address,
                            client_order_id,
                        );

                        if let Some(order) = order {
                            tracing::info!(%payment_id, "PreAuth approved");
                            let mut order_write = order.write();
                            order_write
                                .payment_id
                                .replace(payment_id)
                                .is_none()
                                .then_some(())
                                .ok_or_eyre("Payment ID already set")?;

                            if let SolverOrderStatus::Ready = order_write.status {
                                // index order manager has sent back update
                                self.ready_orders.lock().push_back(order.clone());
                            } else {
                                // we're waiting for index order manager
                                self.set_order_status(&mut order_write, SolverOrderStatus::Ready);
                            }
                        } else {
                            tracing::warn!(%payment_id, "PreAuth approved handling failed")
                        }
                    }
                    PreAuthStatus::NotEnoughFunds => {
                        tracing::warn!(
                            %chain_id,
                            %address,
                            %client_order_id,
                            %amount_payable,
                            "PreAuth failed: Not enough funds to pay",
                        )
                    }
                }
            }
            CollateralEvent::ConfirmResponse {
                chain_id,
                address,
                client_order_id,
                payment_id,
                timestamp,
                amount_paid,
                status,
            } => match status {
                ConfirmStatus::Authorized => {
                    let order = self.client_orders.read().get_client_order(
                        chain_id,
                        address,
                        client_order_id.clone(),
                    );

                    if let Some(order) = order {
                        tracing::info!(%payment_id, "Payment authorized");
                        let mut order_write = order.write();
                        self.chain_connector
                            .write()
                            .map_err(|e| eyre!("Failed to access chain connector {}", e))?
                            .mint_index(
                                order_write.chain_id,
                                order_write.symbol.clone(),
                                order_write.filled_quantity,
                                order_write.address,
                                amount_paid,
                                timestamp,
                            );

                        let lots = order_write.lots.drain(..).collect_vec();
                        self.index_order_manager
                            .write()
                            .map_err(|e| eyre!("Failed to access index order manager {}", e))?
                            .order_request_minted(
                                chain_id,
                                &address,
                                &client_order_id,
                                &order_write.symbol,
                                &payment_id,
                                amount_paid,
                                lots,
                                timestamp,
                            )?;

                        self.set_order_status(&mut order_write, SolverOrderStatus::Minted);
                    } else {
                        tracing::warn!(%payment_id, "Payment authorized handling failed")
                    }
                }
                ConfirmStatus::NotEnoughFunds => {
                    tracing::warn!(
                        %chain_id,
                        %address,
                        %client_order_id,
                        %payment_id,
                        "Payment failed: Not enough funds to pay",
                    )
                }
            },
        }
        Ok(())
    }

    /// receive Index Order
    pub fn handle_index_order(&self, notification: IndexOrderEvent) -> Result<()> {
        match notification {
            IndexOrderEvent::NewIndexOrder {
                chain_id,
                address,
                client_order_id,
                symbol,
                side,
                collateral_amount,
                timestamp,
            } => {
                tracing::info!(
                    %chain_id,
                    %address,
                    %client_order_id,
                    %symbol,
                    ?side,
                    %collateral_amount,
                    %timestamp,
                    "Handle Index Order NewIndexOrder",
                );
                self.client_orders.write().add_client_order(
                    chain_id,
                    address,
                    client_order_id,
                    symbol,
                    side,
                    collateral_amount,
                    timestamp,
                )
            }
            IndexOrderEvent::CancelIndexOrder {
                chain_id,
                address,
                client_order_id,
                timestamp,
            } => {
                tracing::info!(%chain_id, %address, %client_order_id, %timestamp,
                    "Handle Cancel Index Order",
                );
                self.client_orders
                    .write()
                    .cancel_client_order(chain_id, address, client_order_id)
            }
            IndexOrderEvent::UpdateIndexOrder {
                chain_id,
                address,
                client_order_id,
                collateral_removed,
                collateral_remaining,
                timestamp,
            } => {
                tracing::info!(
                    %chain_id,
                    %address,
                    %client_order_id,
                    %collateral_removed,
                    %collateral_remaining,
                    %timestamp,
                    "Handle Index Order UpdateIndexOrder",
                );
                self.client_orders.write().update_client_order(
                    chain_id,
                    address,
                    client_order_id,
                    collateral_removed,
                    timestamp,
                )
            }
            IndexOrderEvent::EngageIndexOrder {
                batch_order_id,
                engaged_orders,
                timestamp,
            } => self
                .batch_manager
                .write()
                .map_err(|e| eyre!("Failed to access batch manager {}", e))?
                .handle_engage_index_order(self, batch_order_id, engaged_orders, timestamp),
            IndexOrderEvent::CollateralReady {
                chain_id,
                address,
                client_order_id,
                collateral_remaining,
                collateral_spent,
                fees,
                timestamp,
            } => {
                tracing::info!(
                    %chain_id,
                    %address,
                    %client_order_id,
                    %collateral_remaining,
                    %collateral_spent,
                    %fees,
                    %timestamp,
                    "Handle Index Order CollateralReady",
                );
                if let Some(order) =
                    self.client_orders
                        .read()
                        .get_client_order(chain_id, address, client_order_id)
                {
                    let mut order_write = order.write();
                    order_write.collateral_spent = collateral_spent;
                    order_write.remaining_collateral = collateral_remaining;
                    order_write.timestamp = timestamp;

                    if let SolverOrderStatus::Ready = order_write.status {
                        // collateral manager has sent back pre-auth
                        self.ready_orders.lock().push_back(order.clone());
                    } else {
                        // we're waiting for colalteral manager
                        self.set_order_status(&mut order_write, SolverOrderStatus::Ready);
                    }

                    Ok(())
                } else {
                    // TODO: Tell CollateralManager that order is no longer
                    // Something needs to happen with collateral, e.g. reuse in next order
                    Err(eyre!("Handle collateral ready ack: Missing order"))
                }
            }
        }
    }

    // receive QR
    pub fn handle_quote_request(&self, notification: QuoteRequestEvent) -> Result<()> {
        match notification {
            QuoteRequestEvent::NewQuoteRequest {
                chain_id,
                address,
                client_quote_id,
                symbol,
                side,
                collateral_amount,
                timestamp,
            } => {
                tracing::info!(
                    %chain_id,
                    %address,
                    %client_quote_id,
                    message = "Handle New Quote Request"
                );
                self.client_quotes.write().add_client_quote(
                    chain_id,
                    address,
                    client_quote_id,
                    symbol,
                    side,
                    collateral_amount,
                    timestamp,
                )
            }
            QuoteRequestEvent::CancelQuoteRequest {
                chain_id,
                address,
                client_quote_id,
                timestamp: _,
            } => {
                tracing::info!(
                    %chain_id,
                    %address,
                    %client_quote_id,
                    message = "Handle Cancel Quote Request"
                );
                self.client_quotes
                    .write()
                    .cancel_client_quote(chain_id, address, client_quote_id)
            }
        }
    }

    /// Receive fill notifications
    pub fn handle_inventory_event(&self, notification: InventoryEvent) -> Result<()> {
        match notification {
            InventoryEvent::OpenLot {
                order_id,
                batch_order_id,
                lot_id,
                symbol,
                side,
                price,
                quantity,
                fee,
                original_batch_quantity,
                batch_quantity_remaining,
                timestamp,
            } => {
                tracing::info!(
                    %order_id,
                    %batch_order_id,
                    %lot_id,
                    %symbol,
                    ?side,
                    %price,
                    %quantity,
                    %fee,
                    %original_batch_quantity,
                    %batch_quantity_remaining,
                    %timestamp,
                    "Handle Inventory Event OpenLot",
                );
                self.batch_manager
                    .read()
                    .map_err(|e| eyre!("Failed to access batch manager {}", e))?
                    .handle_new_lot(
                        self,
                        order_id,
                        batch_order_id,
                        lot_id,
                        None,
                        symbol,
                        side,
                        price,
                        quantity,
                        fee,
                        timestamp,
                    )
            }
            InventoryEvent::CloseLot {
                original_order_id,
                original_batch_order_id,
                original_lot_id,
                closing_order_id,
                closing_batch_order_id,
                closing_lot_id,
                symbol,
                side,
                original_price,
                closing_price,
                closing_fee,
                quantity_closed,
                original_quantity,
                quantity_remaining,
                closing_batch_original_quantity,
                closing_batch_quantity_remaining,
                original_timestamp,
                closing_timestamp,
            } => {
                tracing::info!(
                    %original_order_id,
                    %original_batch_order_id,
                    %original_lot_id,
                    %closing_order_id,
                    %closing_batch_order_id,
                    %closing_lot_id,
                    %symbol,
                    ?side,
                    %original_price,
                    %closing_price,
                    %closing_fee,
                    %quantity_closed,
                    %original_quantity,
                    %quantity_remaining,
                    %closing_batch_original_quantity,
                    %closing_batch_quantity_remaining,
                    %original_timestamp,
                    %closing_timestamp,
                    "Handle Inventory Event CloseLot",
                );
                self.batch_manager
                    .read()
                    .map_err(|e| eyre!("Failed to access batch manager {}", e))?
                    .handle_new_lot(
                        self,
                        closing_order_id,
                        closing_batch_order_id,
                        original_lot_id,
                        Some(closing_lot_id),
                        symbol,
                        side,
                        closing_price,
                        quantity_closed,
                        closing_fee,
                        closing_timestamp,
                    )
            }
            InventoryEvent::Cancel {
                order_id,
                batch_order_id,
                symbol,
                side,
                quantity_cancelled,
                original_quantity,
                quantity_remaining,
                is_cancelled,
                cancel_timestamp,
            } => {
                tracing::info!(
                    %order_id,
                    %batch_order_id,
                    %symbol,
                    ?side,
                    %quantity_cancelled,
                    %original_quantity,
                    %quantity_remaining,
                    %is_cancelled,
                    %cancel_timestamp,
                    "Handle Inventory Event Cancel",
                );
                self.batch_manager
                    .read()
                    .map_err(|e| eyre!("Failed to access batch manager {}", e))?
                    .handle_cancel_order(
                        self,
                        batch_order_id,
                        symbol,
                        side,
                        quantity_cancelled,
                        is_cancelled,
                        cancel_timestamp,
                    )
            }
        }
    }

    /// receive current prices from Price Tracker
    pub fn handle_price_event(&self, notification: PriceEvent) {
        match notification {
            PriceEvent::PriceChange { symbol: _ } => {
                // TODO: We could re-try orders with missing prices
            }
        };
    }

    /// receive available liquidity from Order Book Manager
    pub fn handle_book_event(&self, notification: OrderBookEvent) {
        match notification {
            OrderBookEvent::BookUpdate { symbol: _ } => {
                // TODO: We could re-try orders with missing liquidity
            }
            OrderBookEvent::UpdateError { symbol, error } => {
                tracing::info!(%symbol, "Handle Book Error: {:?}", error);
            }
        }
    }

    /// receive basket notification
    pub fn handle_basket_event(&self, notification: BasketNotification) -> Result<()> {
        // TODO: (move this) once solvign is done notify new weights were applied
        match notification {
            BasketNotification::BasketAdded(symbol, basket) => {
                tracing::info!(%symbol, "Handle Basket Notification BasketAdded");
                self.chain_connector
                    .write()
                    .map_err(|e| eyre!("Failed to access chain connector {}", e))?
                    .solver_weights_set(symbol.clone(), basket);

                self.quote_request_manager
                    .write()
                    .map_err(|e| eyre!("Failed to access Quote Request manager {}", e))?
                    .add_index_symbol(symbol.clone());

                self.index_order_manager
                    .write()
                    .map_err(|e| eyre!("Failed to access Index Order manager {}", e))?
                    .add_index_symbol(symbol.clone());

                Ok(())
            }
            BasketNotification::BasketUpdated(symbol, basket) => {
                tracing::info!(%symbol, "Handle Basket Notification BasketUpdated");
                self.chain_connector
                    .write()
                    .map_err(|e| eyre!("Failed to access chain connector {}", e))?
                    .solver_weights_set(symbol.clone(), basket);

                self.quote_request_manager
                    .write()
                    .map_err(|e| eyre!("Failed to access Quote Request manager {}", e))?
                    .add_index_symbol(symbol.clone());

                self.index_order_manager
                    .write()
                    .map_err(|e| eyre!("Failed to access Index Order manager {}", e))?
                    .add_index_symbol(symbol.clone());
                Ok(())
            }
            BasketNotification::BasketRemoved(symbol) => {
                tracing::info!(%symbol, "Handle Basket Notification BasketRemoved");
                self.quote_request_manager
                    .write()
                    .map_err(|e| eyre!("Failed to access Quote Request manager {}", e))?
                    .remove_index_symbol(symbol.clone());

                self.index_order_manager
                    .write()
                    .map_err(|e| eyre!("Failed to access Index Order manager {}", e))?
                    .remove_index_symbol(symbol.clone());
                todo!()
            }
        }
    }
}

impl SetSolverOrderStatus for Solver {
    fn set_order_status(&self, order: &mut SolverOrder, status: SolverOrderStatus) {
        tracing::info!(
            client_order_id = %order.client_order_id,
            ?status,
            "Set Index Order Status",
        );
        order.status = status;
    }

    fn set_quote_status(&self, order: &mut SolverQuote, status: SolverQuoteStatus) {
        tracing::info!(
            client_quote_id = %order.client_quote_id,
            ?status,
            "Set Index Quote Status",
        );
        order.status = status;
    }
}

impl SolverStrategyHost for Solver {
    fn get_next_batch_order_id(&self) -> BatchOrderId {
        self.order_id_provider.write().next_batch_order_id()
    }

    fn get_basket(&self, symbol: &Symbol) -> Option<Arc<Basket>> {
        self.basket_manager.read().get_basket(symbol).cloned()
    }

    fn get_prices(&self, price_type: PriceType, symbols: &[Symbol]) -> GetPricesResponse {
        self.price_tracker.read().get_prices(price_type, symbols)
    }

    fn get_liquidity(
        &self,
        side: Side,
        symbols: &HashMap<Symbol, Amount>,
    ) -> Result<HashMap<Symbol, Amount>> {
        self.order_book_manager.read().get_liquidity(side, symbols)
    }

    fn get_total_volley_size(&self) -> Result<Amount> {
        let total_volley_size = self
            .batch_manager
            .read()
            .map_err(|e| eyre!("Failed to access batch manager: {}", e))?
            .get_total_volley_size();

        Ok(total_volley_size)
    }
}

impl BatchManagerHost for Solver {
    fn get_next_order_id(&self) -> OrderId {
        self.order_id_provider.write().next_order_id()
    }

    fn send_order_batch(&self, batch_order: Arc<BatchOrder>) -> Result<()> {
        self.inventory_manager.write().new_order_batch(batch_order)
    }

    fn fill_order_request(
        &self,
        chain_id: u32,
        address: &Address,
        client_order_id: &ClientOrderId,
        symbol: &Symbol,
        collateral_spent: Amount,
        fill_amount: Amount,
        timestamp: DateTime<Utc>,
    ) -> Result<()> {
        self.index_order_manager
            .write()
            .map_err(|e| eyre!("Failed to access index order manager {}", e))?
            .fill_order_request(
                chain_id,
                address,
                client_order_id,
                symbol,
                collateral_spent,
                fill_amount,
                timestamp,
            )
    }
}

impl CollateralManagerHost for Solver {
    fn get_next_payment_id(&self) -> PaymentId {
        self.order_id_provider.write().next_payment_id()
    }
}

#[cfg(test)]
mod test {
    use std::{
        sync::{Arc, RwLock as ComponentLock},
        time::Duration,
    };

    use chrono::{TimeDelta, Utc};
    use crossbeam::{
        channel::{unbounded, Sender},
        select,
    };
    use rust_decimal::dec;

    use symm_core::{
        assert_decimal_approx_eq,
        core::{
            bits::{PricePointEntry, SingleOrder},
            functional::{IntoObservableMany, IntoObservableSingle},
            logging::log_init,
            test_util::{
                get_mock_address_1, get_mock_asset_1_arc, get_mock_asset_2_arc,
                get_mock_asset_name_1, get_mock_asset_name_2, get_mock_index_name_1,
            },
        },
        init_log,
        market_data::{
            market_data_connector::{test_util::MockMarketDataConnector, MarketDataEvent},
            order_book::order_book_manager::PricePointBookManager,
        },
        order_sender::{
            order_connector::{
                test_util::MockOrderConnector, OrderConnectorNotification, SessionId,
            },
            order_tracker::{OrderTracker, OrderTrackerNotification},
            position::LotId,
        },
    };

    use index_core::{
        blockchain::chain_connector::test_util::{
            MockChainConnector, MockChainInternalNotification,
        },
        collateral::collateral_router::{
            test_util::{
                MockCollateralBridge, MockCollateralBridgeInternalEvent, MockCollateralDesignation,
            },
            CollateralDesignation, CollateralRouter, CollateralRouterEvent,
            CollateralTransferEvent,
        },
        index::{
            basket::{AssetWeight, BasketDefinition},
            basket_manager::BasketNotification,
        },
    };

    use crate::{
        server::server::{test_util::MockServer, ServerEvent, ServerResponse},
        solver::solvers::simple_solver::SimpleSolver,
    };

    use super::*;

    struct MockOrderIdProvider {
        order_ids: VecDeque<OrderId>,
        batch_order_ids: VecDeque<BatchOrderId>,
        payment_ids: VecDeque<PaymentId>,
    }

    impl OrderIdProvider for MockOrderIdProvider {
        fn next_order_id(&mut self) -> OrderId {
            self.order_ids.pop_front().expect("No more Order Ids")
        }

        fn next_batch_order_id(&mut self) -> BatchOrderId {
            self.batch_order_ids
                .pop_front()
                .expect("No more BatchOrder Ids")
        }

        fn next_payment_id(&mut self) -> PaymentId {
            self.payment_ids
                .pop_front()
                .expect("No more PaymentIds Ids")
        }
    }

    /// Test that solver system is sane
    ///
    /// Step 1.
    ///     - Send prices for assets (top of the book and last trade)
    ///     - Send book updates for assets (top two levels)
    ///     - Emit CuratorWeightsSet event from ChainConnector mock
    ///         - Solver should respond with updating baskets
    ///         - BasketManager should confirm basket updates
    ///     - Emit NewOrder event from FIX server mock
    ///         - Solver should receive NewIndexOrder event
    /// Tick 1.
    ///     - Solver engages with new index orders:
    ///         - Fetching prices and liquidity
    ///         - Calculating contribution
    ///         - Engaging in orders with IndexOrderManager
    ///             - Solver should receive EngageIndexOrder event from IndexOrderManager
    ///         - Solver will not send order batches yet
    /// Tick 2.
    ///     - Solver will not engage with no orders (no new orders)
    ///     - Solver sends out new order batches:
    ///         - Orders from the batch will reach OrderConnector, and we fill those orders
    ///         - Solver should receive OpenLot event from InventoryManager
    ///
    /// TODO:
    ///   Solver should redistribute any suitable quantity from inventory
    ///   accorting to contribution, and notify IndexOrderManager about filled
    ///   index orders
    ///
    #[test]
    fn sbe_solver() {
        init_log!();

        let collateral_amount = dec!(1005.0) * dec!(3.5) * (Amount::ONE + dec!(0.001));
        let chain_id = 1;
        let max_batch_size = 4;
        let tolerance = dec!(0.0001);
        let mint_wait_period = TimeDelta::new(10, 0).unwrap();
        let client_order_wait_period = TimeDelta::new(10, 0).unwrap();
        let client_quote_wait_period = TimeDelta::new(1, 0).unwrap();

        let (chain_sender, chain_receiver) = unbounded::<ChainNotification>();
        let (collateral_sender, collateral_receiver) = unbounded::<CollateralEvent>();
        let (index_order_sender, index_order_receiver) = unbounded::<IndexOrderEvent>();
        let (quote_request_sender, quote_request_receiver) = unbounded::<QuoteRequestEvent>();
        let (inventory_sender, inventory_receiver) = unbounded::<InventoryEvent>();
        let (book_sender, book_receiver) = unbounded::<OrderBookEvent>();
        let (price_sender, price_receiver) = unbounded::<PriceEvent>();
        let (market_sender, market_receiver) = unbounded::<Arc<MarketDataEvent>>();
        let (basket_sender, basket_receiver) = unbounded::<BasketNotification>();
        let (batch_event_sender, batch_event_receiver) = unbounded::<BatchEvent>();
        let (fix_server_sender, fix_server_receiver) = unbounded::<Arc<ServerEvent>>();
        let (order_tracker_sender, order_tracker_receiver) =
            unbounded::<OrderTrackerNotification>();
        let (order_connector_sender, order_connector_receiver) =
            unbounded::<OrderConnectorNotification>();
        let (collateral_router_sender, collateral_router_receiver) =
            unbounded::<CollateralRouterEvent>();
        let (collateral_transfer_sender, collateral_transfer_receiver) =
            unbounded::<CollateralTransferEvent>();

        /*
        NOTES:
        This SBE is to demonstrate general structure of the application.
        We can see dependencies (direct ownership), as well as dependency inversions (events).
        In this example we use direct callbacks from event source to event handler.
        The production version will make use of channels, and dispatch, but we need to
        be careful to ensure FIFO event ordering.
        */
        let order_connector = Arc::new(RwLock::new(MockOrderConnector::new()));
        let order_tracker = Arc::new(RwLock::new(OrderTracker::new(
            order_connector.clone(),
            tolerance,
        )));
        let inventory_manager = Arc::new(RwLock::new(InventoryManager::new(
            order_tracker.clone(),
            tolerance,
        )));

        let market_data_connector = Arc::new(RwLock::new(MockMarketDataConnector::new()));
        let order_book_manager = Arc::new(RwLock::new(PricePointBookManager::new(tolerance)));
        let price_tracker = Arc::new(RwLock::new(PriceTracker::new()));

        let chain_connector = Arc::new(ComponentLock::new(MockChainConnector::new()));
        let fix_server = Arc::new(RwLock::new(MockServer::new()));

        let collateral_designation_1 = Arc::new(ComponentLock::new(MockCollateralDesignation {
            type_: "T1".into(),
            name: "D1".into(),
            collateral_symbol: "C1".into(),
            full_name: "T1:D1:C1".into(),
            balance: dec!(0.0),
        }));

        let collateral_designation_2 = Arc::new(ComponentLock::new(MockCollateralDesignation {
            type_: "T2".into(),
            name: "D2".into(),
            collateral_symbol: "C2".into(),
            full_name: "T2:D2:C2".into(),
            balance: dec!(0.0),
        }));

        let collateral_designation_3 = Arc::new(ComponentLock::new(MockCollateralDesignation {
            type_: "T3".into(),
            name: "D3".into(),
            collateral_symbol: "C3".into(),
            full_name: "T3:D3:C3".into(),
            balance: dec!(0.0),
        }));

        let collateral_bridge_1 = Arc::new(ComponentLock::new(MockCollateralBridge::new(
            collateral_designation_1.clone(),
            collateral_designation_2.clone(),
        )));

        let collateral_bridge_2 = Arc::new(ComponentLock::new(MockCollateralBridge::new(
            collateral_designation_2.clone(),
            collateral_designation_3.clone(),
        )));

        let collateral_router = Arc::new(ComponentLock::new(CollateralRouter::new()));

        collateral_router
            .write()
            .unwrap()
            .add_bridge(collateral_bridge_1.clone())
            .expect("Failed to add bridge");

        collateral_router
            .write()
            .unwrap()
            .add_bridge(collateral_bridge_2.clone())
            .expect("Failed to add bridge");

        collateral_router
            .write()
            .unwrap()
            .add_chain_source(
                chain_id,
                collateral_designation_1
                    .read()
                    .unwrap()
                    .get_full_name()
                    .clone(),
            )
            .expect("Failed to add chain source");

        collateral_router
            .write()
            .unwrap()
            .set_default_destination(
                collateral_designation_3
                    .read()
                    .unwrap()
                    .get_full_name()
                    .clone(),
            )
            .expect("Failed to set default destination");

        collateral_router
            .write()
            .unwrap()
            .add_route(&[
                collateral_designation_1
                    .read()
                    .unwrap()
                    .get_full_name()
                    .clone(),
                collateral_designation_2
                    .read()
                    .unwrap()
                    .get_full_name()
                    .clone(),
                collateral_designation_3
                    .read()
                    .unwrap()
                    .get_full_name()
                    .clone(),
            ])
            .expect("Failed to add route");

        let collateral_manager = Arc::new(ComponentLock::new(CollateralManager::new(
            collateral_router.clone(),
            tolerance,
        )));

        let index_order_manager = Arc::new(ComponentLock::new(IndexOrderManager::new(
            fix_server.clone(),
            tolerance,
        )));
        let quote_request_manager = Arc::new(ComponentLock::new(QuoteRequestManager::new(
            fix_server.clone(),
        )));

        let basket_manager = Arc::new(RwLock::new(BasketManager::new()));

        let order_id_provider = Arc::new(RwLock::new(MockOrderIdProvider {
            order_ids: VecDeque::from_iter((1..7).map(|n| OrderId::from(format!("O-{:02}", n)))),
            batch_order_ids: VecDeque::from_iter(
                (1..4).map(|n| BatchOrderId::from(format!("B-{:02}", n))),
            ),
            payment_ids: VecDeque::from_iter(
                (1..4).map(|n| PaymentId::from(format!("P-{:02}", n))),
            ),
        }));

        let solver_strategy = Arc::new(SimpleSolver::new(
            dec!(0.01),
            dec!(1.001),
            dec!(3000.0),
            dec!(2000.0),
            dec!(5.00),
            dec!(0.2),
            dec!(1000000.0),
            dec!(1.0),
        ));

        let batch_manager = Arc::new(ComponentLock::new(BatchManager::new(
            max_batch_size,
            tolerance,
            dec!(0.9999),
            dec!(0.99),
            mint_wait_period,
        )));

        let solver = Arc::new(Solver::new(
            solver_strategy.clone(),
            order_id_provider.clone(),
            basket_manager.clone(),
            price_tracker.clone(),
            order_book_manager.clone(),
            chain_connector.clone(),
            batch_manager.clone(),
            collateral_manager.clone(),
            index_order_manager.clone(),
            quote_request_manager.clone(),
            inventory_manager.clone(),
            max_batch_size,
            tolerance,
            client_order_wait_period,
            client_quote_wait_period,
        ));

        solver
            .basket_manager
            .write()
            .get_single_observer_mut()
            .set_observer_from(basket_sender);

        chain_connector
            .write()
            .unwrap()
            .get_single_observer_mut()
            .set_observer_from(chain_sender);

        batch_manager
            .write()
            .unwrap()
            .get_single_observer_mut()
            .set_observer_from(batch_event_sender);

        collateral_manager
            .write()
            .unwrap()
            .get_single_observer_mut()
            .set_observer_from(collateral_sender);

        collateral_bridge_1
            .write()
            .unwrap()
            .get_single_observer_mut()
            .set_observer_from(collateral_router_sender.clone());

        collateral_bridge_2
            .write()
            .unwrap()
            .get_single_observer_mut()
            .set_observer_from(collateral_router_sender);

        collateral_router
            .write()
            .unwrap()
            .get_single_observer_mut()
            .set_observer_from(collateral_transfer_sender);

        index_order_manager
            .write()
            .unwrap()
            .get_single_observer_mut()
            .set_observer_from(index_order_sender);

        quote_request_manager
            .write()
            .unwrap()
            .get_single_observer_mut()
            .set_observer_from(quote_request_sender);

        inventory_manager
            .write()
            .get_single_observer_mut()
            .set_observer_from(inventory_sender);

        price_tracker
            .write()
            .get_single_observer_mut()
            .set_observer_from(price_sender);

        order_book_manager
            .write()
            .get_single_observer_mut()
            .set_observer_from(book_sender);

        market_data_connector
            .write()
            .get_multi_observer_mut()
            .add_observer_fn(move |e: &Arc<MarketDataEvent>| {
                market_sender.send(e.clone()).unwrap()
            });

        fix_server
            .write()
            .get_multi_observer_mut()
            .add_observer_fn(move |e: &Arc<ServerEvent>| {
                fix_server_sender.send(e.clone()).unwrap();
            });

        order_tracker
            .write()
            .get_single_observer_mut()
            .set_observer_from(order_tracker_sender);

        order_connector
            .write()
            .get_single_observer_mut()
            .set_observer_fn(order_connector_sender);

        let order_tracker_2 = order_tracker.clone();

        let lot_ids = RwLock::new(VecDeque::<LotId>::from_iter(
            (1..13).map(|n| LotId::from(format!("L-{:02}", n))),
        ));
        let order_connector_weak = Arc::downgrade(&order_connector);
        let (defer_1, deferred) = unbounded::<Box<dyn FnOnce() + Send + Sync>>();
        let defer_2 = defer_1.clone();
        let fill_pattern = Arc::new(Mutex::new(VecDeque::from([
            (dec!(0.3), dec!(0.1)),
            (dec!(0.1), dec!(0.3)),
        ])));
        order_connector.write().implementor.set_observer_fn(
            move |(sid, e): (SessionId, Arc<SingleOrder>)| {
                let order_connector = order_connector_weak.upgrade().unwrap();
                let lot_id_1 = lot_ids.write().pop_front().unwrap();
                let lot_id_2 = lot_ids.write().pop_front().unwrap();
                let p1 = e.price
                    * match e.side {
                        Side::Buy => dec!(0.995),
                        Side::Sell => dec!(1.005),
                    };
                let p2 = e.price
                    * match e.side {
                        Side::Buy => dec!(0.998),
                        Side::Sell => dec!(1.002),
                    };
                let q1 = e.quantity * dec!(0.6);
                let (f2, f3) = fill_pattern
                    .lock()
                    .pop_front()
                    .unwrap_or((dec!(0.4), Amount::ZERO));
                let (q2, q3) = (e.quantity * f2, e.quantity * f3);
                let defer = defer_1.clone();
                tracing::info!(
                    "(mock) SingleOrder {} {:0.5} @ {:0.5} {:0.5} @ {:0.5}",
                    e.symbol,
                    q1,
                    p1,
                    q2,
                    p2
                );
                // Note we defer first fill to make sure we don't get dead-lock
                defer_1
                    .send(Box::new(move || {
                        order_connector.read().nofity_new(
                            e.order_id.clone(),
                            e.symbol.clone(),
                            e.side,
                            e.price,
                            e.quantity,
                            e.created_timestamp,
                        );
                        order_connector.write().notify_fill(
                            e.order_id.clone(),
                            lot_id_1.clone(),
                            e.symbol.clone(),
                            e.side,
                            p1,
                            q1,
                            dec!(0.001) * p1 * q1,
                            e.created_timestamp,
                        );
                        // We defer second fill, so that fills of different orders
                        // will be interleaved. We do that to test progressive fill-rate
                        // of the Index Order in our simulation.
                        defer
                            .send(Box::new(move || {
                                order_connector.write().notify_fill(
                                    e.order_id.clone(),
                                    lot_id_2.clone(),
                                    e.symbol.clone(),
                                    e.side,
                                    p2,
                                    q2,
                                    dec!(0.001) * p2 * q2,
                                    e.created_timestamp,
                                );
                                order_connector.write().notify_cancel(
                                    e.order_id.clone(),
                                    e.symbol.clone(),
                                    e.side,
                                    q3,
                                    e.created_timestamp,
                                );
                            }))
                            .unwrap();
                    }))
                    .unwrap();
            },
        );

        let (mock_chain_sender, mock_chain_receiver) = unbounded::<MockChainInternalNotification>();
        let (mock_bridge_sender, mock_bridge_receiver) =
            unbounded::<MockCollateralBridgeInternalEvent>();
        let (mock_fix_sender, mock_fix_receiver) = unbounded::<ServerResponse>();

        chain_connector
            .write()
            .unwrap()
            .implementor
            .set_observer_fn(move |response| {
                match &response {
                    MockChainInternalNotification::SolverWeightsSet(symbol, _) => {
                        tracing::info!("(mock) SolverWeightsSet: {}", symbol);
                    }
                    MockChainInternalNotification::MintIndex {
                        chain_id,
                        symbol,
                        quantity,
                        receipient,
                        execution_price,
                        execution_time,
                    } => {
                        tracing::info!(
                            "(mock) MintedIndex: {} {:5} Quantity: {:0.5} User: {} @{:0.5} {}",
                            chain_id,
                            symbol,
                            quantity,
                            receipient,
                            execution_price,
                            execution_time
                        );
                    }
                    MockChainInternalNotification::BurnIndex {
                        chain_id,
                        symbol,
                        quantity,
                        receipient,
                    } => {
                        todo!()
                    }
                    MockChainInternalNotification::Withdraw {
                        chain_id,
                        receipient,
                        amount,
                        execution_price,
                        execution_time,
                    } => {
                        todo!()
                    }
                };
                mock_chain_sender
                    .send(response)
                    .expect("Failed to send chain response");
                tracing::info!("(mock) Chain response sent");
            });

        fix_server
            .write()
            .implementor
            .set_observer_fn(move |response| {
                match &response {
                    ServerResponse::NewIndexOrderAck {
                        chain_id,
                        address,
                        client_order_id,
                        timestamp,
                    } => {
                        tracing::info!(
                            "(mock) FIX Order Response: ACK [{}:{}] {} {}",
                            chain_id,
                            address,
                            client_order_id,
                            timestamp
                        );
                    }
                    ServerResponse::IndexOrderFill {
                        chain_id,
                        address,
                        client_order_id,
                        filled_quantity,
                        collateral_remaining,
                        collateral_spent,
                        timestamp,
                    } => {
                        tracing::info!(
                            "(mock) FIX Order Response: EXE [{}:{}] {} {:0.5} {:0.5} {:0.5} {}",
                            chain_id,
                            address,
                            client_order_id,
                            filled_quantity,
                            collateral_remaining,
                            collateral_spent,
                            timestamp
                        );
                    }
                    ServerResponse::NewIndexQuoteAck {
                        chain_id,
                        address,
                        client_quote_id,
                        timestamp,
                    } => {
                        tracing::info!(
                            "(mock) FIX Quote Response: ACK [{}:{}] {} {}",
                            chain_id,
                            address,
                            client_quote_id,
                            timestamp
                        );
                    }
                    ServerResponse::IndexQuoteResponse {
                        chain_id,
                        address,
                        client_quote_id,
                        quantity_possible,
                        timestamp,
                    } => {
                        tracing::info!(
                            "(mock) FIX Quote Response: EXE [{}:{}] {} {:0.5} {}",
                            chain_id,
                            address,
                            client_quote_id,
                            quantity_possible,
                            timestamp
                        );
                    }
                    ServerResponse::MintInvoice {
                        chain_id,
                        address,
<<<<<<< HEAD
                        mint_invoice,
=======
                        mint_invoice
>>>>>>> ab1d37a8
                    } => {
                        tracing::info!(
                            "(mock) FIX Mint Invoice: [{} {}] {} {} Collateral: [Spent: {}; Engaged: {}; Total: {}] ",
                            chain_id,
                            address,
<<<<<<< HEAD
                            mint_invoice.payment_id,
                            mint_invoice.timestamp
=======
                            mint_invoice.index_id,
                            mint_invoice.order_id,
                            mint_invoice.collateral_spent,
                            mint_invoice.engaged_collateral,
                            mint_invoice.total_collateral,
>>>>>>> ab1d37a8
                        );
                    }
                    response => {
                        assert!(false, "Unexpected response type {:?}", response);
                    }
                };
                mock_fix_sender
                    .send(response)
                    .expect("Failed to send FIX response");
                tracing::info!("(mock) FIX response sent");
            });

        let impl_collateral_bridge =
            move |collateral_bridge: &Arc<ComponentLock<MockCollateralBridge>>,
                  mock_bridge_sender: Sender<MockCollateralBridgeInternalEvent>,
                  defer_2: Sender<Box<dyn FnOnce() + Send + Sync>>| {
                let collateral_bridge_weak = Arc::downgrade(collateral_bridge);
                collateral_bridge
                    .write()
                    .unwrap()
                    .implementor
                    .set_observer_fn(move |event| {
                        let collateral_bridge = collateral_bridge_weak.upgrade().unwrap();
                        match &event {
                            MockCollateralBridgeInternalEvent::TransferFunds {
                                chain_id,
                                address,
                                client_order_id,
                                route_from,
                                route_to,
                                amount,
                                cumulative_fee,
                            } => {
                                tracing::info!(
                                    "(mock) TransferFunds: from {} {} {} for {:0.5}",
                                    chain_id,
                                    address,
                                    client_order_id,
                                    amount
                                );
                                let chain_id = *chain_id;
                                let address = *address;
                                let client_order_id = client_order_id.clone();
                                let route_from = route_from.clone();
                                let route_to = route_to.clone();
                                let amount = *amount;
                                let fee = amount * dec!(0.01);
                                let cumulative_fee = cumulative_fee + fee;
                                let timestamp = Utc::now();
                                defer_2
                                    .send(Box::new(move || {
                                        collateral_bridge
                                            .write()
                                            .unwrap()
                                            .notify_collateral_router_event(
                                                chain_id,
                                                address,
                                                client_order_id,
                                                timestamp,
                                                route_from,
                                                route_to,
                                                amount - fee,
                                                cumulative_fee,
                                            );
                                    }))
                                    .expect("Failed to send");
                            }
                        }
                        mock_bridge_sender
                            .send(event)
                            .expect("Failed to send bridge event");
                        tracing::info!("(mock) Bridge event sent");
                    });
            };

        impl_collateral_bridge(
            &collateral_bridge_1,
            mock_bridge_sender.clone(),
            defer_2.clone(),
        );
        impl_collateral_bridge(
            &collateral_bridge_2,
            mock_bridge_sender.clone(),
            defer_2.clone(),
        );

        let (solver_tick_sender, solver_tick_receiver) = unbounded::<DateTime<Utc>>();
        let solver_tick = |msg| solver_tick_sender.send(msg).unwrap();

        let flush_events = move || {
            // Simple dispatch loop
            tracing::info!("\n>>> Begin events");
            loop {
                select! {
                    recv(price_receiver) -> res => solver.handle_price_event(res.unwrap()),
                    recv(book_receiver) -> res => solver.handle_book_event(res.unwrap()),
                    recv(basket_receiver) -> res => solver.handle_basket_event(res.unwrap())
                        .map_err(|e| eyre!("{:?}", e))
                        .expect("Failed to handle basket event"),

                    recv(chain_receiver) -> res => solver.handle_chain_event(res.unwrap())
                        .map_err(|e| eyre!("{:?}", e))
                        .expect("Failed to handle chain event"),

                    recv(batch_event_receiver) -> res => solver.handle_batch_event(res.unwrap())
                        .map_err(|e| eyre!("{:?}", e))
                        .expect("Failed to handle batch_event event"),

                    recv(collateral_receiver) -> res => solver.handle_collateral_event(res.unwrap())
                        .map_err(|e| eyre!("{:?}", e))
                        .expect("Failed to handle collateral event"),

                    recv(collateral_transfer_receiver) -> res => solver.collateral_manager.write()
                        .unwrap()
                        .handle_collateral_transfer_event(res.unwrap())
                        .map_err(|e| eyre!("{:?}", e))
                        .expect("Failed to handle bridge event"),

                    recv(collateral_router_receiver) -> res => collateral_router.write()
                        .unwrap()
                        .handle_collateral_router_event(res.unwrap())
                        .map_err(|e| eyre!("{:?}", e))
                        .expect("Failed to handle router event"),

                    recv(inventory_receiver) -> res => solver.handle_inventory_event(res.unwrap())
                        .map_err(|e| eyre!("{:?}", e))
                        .expect("Failed to handle inventory event"),

                    recv(index_order_receiver) -> res => solver.handle_index_order(res.unwrap())
                        .map_err(|e| eyre!("{:?}", e))
                        .expect("Failed to handle index order manager event"),

                    recv(quote_request_receiver) -> res => solver.handle_quote_request(res.unwrap())
                        .map_err(|e| eyre!("{:?}", e))
                        .expect("Failed to handle index quote manager event"),

                    recv(market_receiver) -> res => {
                        let e = res.unwrap();
                        price_tracker
                            .write()
                            .handle_market_data(&e);

                        order_book_manager
                            .write()
                            .handle_market_data(&e);
                    },
                    recv(fix_server_receiver) -> res => {
                        let e = res.unwrap();
                        index_order_manager
                            .write()
                            .unwrap()
                            .handle_server_message(&e)
                            .map_err(|e| eyre!("{:?}", e))
                            .expect("Failed to handle server event");

                        quote_request_manager
                            .write()
                            .unwrap()
                            .handle_server_message(&e)
                            .map_err(|e| eyre!("{:?}", e))
                            .expect("Failed to handle quote request event");
                    },
                    recv(order_tracker_receiver) -> res => {
                        inventory_manager
                            .write()
                            .handle_fill_report(res.unwrap())
                            .map_err(|e| eyre!("{:?}", e))
                            .expect("Failed to handle order tracker event");
                    },
                    recv(order_connector_receiver) -> res => {
                        order_tracker
                            .write()
                            .handle_order_notification(res.unwrap())
                            .map_err(|e| eyre!("{:?}", e))
                            .expect("Failed to handle order connector event");
                    },
                    recv(deferred) -> res => (res.unwrap())(),
                    recv(solver_tick_receiver) -> res => {
                        solver.solve(res.unwrap())
                    },
                    default => break,
                }
            }
            tracing::info!("<<< End events\n");
        };

        let heading = |s: &str| {
            tracing::info!(
                "    ================================================================| ^^^ {} |==",
                s
            )
        };

        heading(" -> Scenario begins");

        let mut timestamp = Utc::now();

        // connect to exchange
        order_connector.write().connect();
        order_connector
            .write()
            .notify_logon("Session-01".into(), timestamp);

        // connect to exchange
        market_data_connector.write().connect();

        // subscribe to symbol/USDC markets
        market_data_connector
            .write()
            .subscribe_mock(&[get_mock_asset_name_1(), get_mock_asset_name_2()])
            .unwrap();

        // send some market data
        // top of the book
        market_data_connector.write().notify_top_of_book(
            get_mock_asset_name_1(),
            1,
            dec!(90.0),
            dec!(100.0),
            dec!(10.0),
            dec!(20.0),
        );

        market_data_connector.write().notify_top_of_book(
            get_mock_asset_name_2(),
            2,
            dec!(295.0),
            dec!(300.0),
            dec!(80.0),
            dec!(50.0),
        );

        // last trade
        market_data_connector.write().notify_trade(
            get_mock_asset_name_1(),
            3,
            dec!(90.0),
            dec!(5.0),
        );

        market_data_connector.write().notify_trade(
            get_mock_asset_name_2(),
            4,
            dec!(300.0),
            dec!(15.0),
        );

        // book depth
        market_data_connector.write().notify_full_order_book(
            get_mock_asset_name_1(),
            5,
            vec![
                PricePointEntry {
                    price: dec!(90.0),
                    quantity: dec!(10.0),
                },
                PricePointEntry {
                    price: dec!(80.0),
                    quantity: dec!(40.0),
                },
            ],
            vec![
                PricePointEntry {
                    price: dec!(100.0),
                    quantity: dec!(20.0),
                },
                PricePointEntry {
                    price: dec!(110.0),
                    quantity: dec!(30.0),
                },
            ],
        );

        market_data_connector.write().notify_full_order_book(
            get_mock_asset_name_2(),
            6,
            vec![
                PricePointEntry {
                    price: dec!(295.0),
                    quantity: dec!(80.0),
                },
                PricePointEntry {
                    price: dec!(290.0),
                    quantity: dec!(100.0),
                },
            ],
            vec![
                PricePointEntry {
                    price: dec!(300.0),
                    quantity: dec!(50.0),
                },
                PricePointEntry {
                    price: dec!(305.0),
                    quantity: dec!(150.0),
                },
            ],
        );

        // necessary to wait until all market data events are ingested
        flush_events();
        heading("Market data sent");

        // define basket
        let basket_definition = BasketDefinition::try_new(vec![
            AssetWeight::new(get_mock_asset_1_arc(), dec!(0.8)),
            AssetWeight::new(get_mock_asset_2_arc(), dec!(0.2)),
        ])
        .unwrap();

        // send basket weights
        chain_connector
            .write()
            .unwrap()
            .notify_curator_weights_set(get_mock_index_name_1(), basket_definition);

        flush_events();
        heading("Solver weights sent");

        // wait for solver to solve...
        let solver_weithgs_set = mock_chain_receiver
            .recv_timeout(Duration::from_secs(1))
            .expect("Failed to receive SolverWeightsSet");

        assert!(matches!(
            solver_weithgs_set,
            MockChainInternalNotification::SolverWeightsSet(_, _)
        ));

        fix_server
            .write()
            .notify_server_event(Arc::new(ServerEvent::NewQuoteRequest {
                chain_id,
                address: get_mock_address_1(),
                client_quote_id: "Q-01".into(),
                symbol: get_mock_index_name_1(),
                side: Side::Buy,
                collateral_amount,
                timestamp,
            }));

        solver_tick(timestamp);
        flush_events();
        heading("Sent FIX message: NewQuoteRequest");

        timestamp += client_quote_wait_period;
        solver_tick(timestamp);
        flush_events();
        heading(
            format!(
                "Clock moved forward {:0.1}s",
                client_quote_wait_period.as_seconds_f32()
            )
            .as_str(),
        );

        let fix_response = mock_fix_receiver
            .recv_timeout(Duration::from_secs(1))
            .expect("Failed to receive ServerResponse");

        assert!(matches!(
            fix_response,
            ServerResponse::NewIndexQuoteAck {
                chain_id: _,
                address: _,
                client_quote_id: _,
                timestamp: _
            }
        ));

        flush_events();

        let fix_response = mock_fix_receiver
            .recv_timeout(Duration::from_secs(1))
            .expect("Failed to receive ServerResponse");

        assert!(matches!(
            fix_response,
            ServerResponse::IndexQuoteResponse {
                chain_id: _,
                address: _,
                client_quote_id: _,
                quantity_possible: _,
                timestamp: _
            }
        ));

        chain_connector.write().unwrap().notify_deposit(
            chain_id,
            get_mock_address_1(),
            collateral_amount,
            timestamp,
        );

        solver_tick(timestamp);
        flush_events();
        heading("Deposit sent");

        fix_server
            .write()
            .notify_server_event(Arc::new(ServerEvent::NewIndexOrder {
                chain_id,
                address: get_mock_address_1(),
                client_order_id: "C-01".into(),
                symbol: get_mock_index_name_1(),
                side: Side::Buy,
                collateral_amount,
                timestamp,
            }));

        flush_events();
        heading("Sent FIX message: NewIndexOrder");

        timestamp += client_order_wait_period;
        solver_tick(timestamp);
        flush_events();
        heading(
            format!(
                "Clock moved forward {:0.1}s",
                client_order_wait_period.as_seconds_f32()
            )
            .as_str(),
        );

        solver_tick(timestamp);
        flush_events();
        heading("Awaiting collateral");

        for _ in 0..2 {
            let mock_bridge_event = mock_bridge_receiver
                .recv_timeout(Duration::from_secs(1))
                .expect("Failed to receive TransferFunds bridge request");

            assert!(matches!(
                mock_bridge_event,
                MockCollateralBridgeInternalEvent::TransferFunds {
                    chain_id: _,
                    address: _,
                    client_order_id: _,
                    route_from: _,
                    route_to: _,
                    amount: _,
                    cumulative_fee: _
                }
            ));
        }

        solver_tick(timestamp);
        flush_events();
        heading("First order batch engaged");

        solver_tick(timestamp);
        flush_events();
        heading("First order batch filled");

        let fix_response = mock_fix_receiver
            .recv_timeout(Duration::from_secs(1))
            .expect("Failed to receive ServerResponse");

        assert!(matches!(
            fix_response,
            ServerResponse::NewIndexOrderAck {
                chain_id: _,
                address: _,
                client_order_id: _,
                timestamp: _,
            }
        ));

        for order_id in [OrderId::from("O-01"), OrderId::from("O-02")] {
            let order = order_tracker_2.read().get_order(&order_id);
            assert!(matches!(order, Some(_)));

            let order = order.unwrap();
            assert_eq!(order.side, Side::Buy);

            if order.symbol == get_mock_asset_name_1() {
                assert_eq!(order.symbol, get_mock_asset_name_1());

                assert_decimal_approx_eq!(order.price, dec!(101.00), tolerance);
                assert_decimal_approx_eq!(order.quantity, dec!(20.0), tolerance);
            } else if order.symbol == get_mock_asset_name_2() {
                assert_eq!(order.symbol, get_mock_asset_name_2());

                assert_decimal_approx_eq!(order.price, dec!(303.00), tolerance);
                assert_decimal_approx_eq!(order.quantity, dec!(1.62838), tolerance);
            } else {
                panic!("Expected one of the two assets");
            }
        }

        for _ in 0..2 {
            let fix_response = mock_fix_receiver
                .recv_timeout(Duration::from_secs(1))
                .expect("Failed to receive ServerResponse");

            assert!(matches!(
                fix_response,
                ServerResponse::IndexOrderFill {
                    chain_id: _,
                    address: _,
                    client_order_id: _,
                    filled_quantity: _,
                    collateral_remaining: _,
                    collateral_spent: _,
                    timestamp: _
                }
            ));

            tracing::info!(" -> FIX response received");
        }

        for _ in 0..2 {
            solver_tick(timestamp);
            flush_events();
            heading("Next order batch engaged");

            solver_tick(timestamp);
            flush_events();
            heading("Next order batch filled");

            for _ in 0..2 {
                let fix_response = mock_fix_receiver
                    .recv_timeout(Duration::from_secs(1))
                    .expect("Failed to receive ServerResponse");

                assert!(matches!(
                    fix_response,
                    ServerResponse::IndexOrderFill {
                        chain_id: _,
                        address: _,
                        client_order_id: _,
                        filled_quantity: _,
                        collateral_remaining: _,
                        collateral_spent: _,
                        timestamp: _
                    }
                ));

                tracing::info!(" -> FIX response received");
            }
        }

        flush_events();

        timestamp += mint_wait_period;
        solver_tick(timestamp);
        flush_events();
        heading(
            format!(
                "Clock moved forward {:0.1}s",
                mint_wait_period.as_seconds_f32()
            )
            .as_str(),
        );

        solver_tick(timestamp);
        flush_events();

        // wait for solver to solve...
        let mint_index = mock_chain_receiver
            .recv_timeout(Duration::from_secs(1))
            .expect("Failed to receive MintIndex");

        assert!(matches!(
            mint_index,
            MockChainInternalNotification::MintIndex {
                chain_id: _,
                symbol: _,
                quantity: _,
                receipient: _,
                execution_price: _,
                execution_time: _
            }
        ));

        tracing::info!(" -> Chain response received");

        order_connector.write().notify_logout(
            "Session-01".into(),
            "Session disconnected".to_owned(),
            timestamp,
        );
        heading("Scenario completed");
    }
}<|MERGE_RESOLUTION|>--- conflicted
+++ resolved
@@ -1915,26 +1915,17 @@
                     ServerResponse::MintInvoice {
                         chain_id,
                         address,
-<<<<<<< HEAD
-                        mint_invoice,
-=======
                         mint_invoice
->>>>>>> ab1d37a8
                     } => {
                         tracing::info!(
                             "(mock) FIX Mint Invoice: [{} {}] {} {} Collateral: [Spent: {}; Engaged: {}; Total: {}] ",
                             chain_id,
                             address,
-<<<<<<< HEAD
-                            mint_invoice.payment_id,
-                            mint_invoice.timestamp
-=======
                             mint_invoice.index_id,
                             mint_invoice.order_id,
                             mint_invoice.collateral_spent,
                             mint_invoice.engaged_collateral,
                             mint_invoice.total_collateral,
->>>>>>> ab1d37a8
                         );
                     }
                     response => {
