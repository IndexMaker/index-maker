--- conflicted
+++ resolved
@@ -1025,11 +1025,6 @@
 
 impl Persist for IndexOrderManager {
     fn load(&mut self) -> Result<()> {
-<<<<<<< HEAD
-        let _value = self.persistence.load_value()?;
-        //self.index_orders = ...
-        self.invoice_manager.write().load()?;
-=======
         if let Some(value) = self.persistence.load_value()? {
             if let Some(index_orders_value) = value.get("index_orders") {
                 let loaded_orders: HashMap<(u32, Address), HashMap<Symbol, Box<IndexOrder>>> =
@@ -1047,23 +1042,16 @@
                 tracing::info!("Loaded {} index symbols from persistence", self.index_symbols.len());
             }
         }
->>>>>>> 5332c983
         Ok(())
     }
 
     fn store(&self) -> Result<()> {
-<<<<<<< HEAD
-        self.invoice_manager.read().store()?;
-        self.persistence
-            .store_value(json!({"index_order_manager_data": ""}))
-=======
         let data = json!({
             "index_orders": self.index_orders,
             "index_symbols": self.index_symbols
         });
         self.persistence.store_value(data)
             .map_err(|err| eyre!("Failed to store IndexOrderManager state: {:?}", err))
->>>>>>> 5332c983
     }
 }
 
