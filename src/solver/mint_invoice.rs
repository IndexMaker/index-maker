--- conflicted
+++ resolved
@@ -317,12 +317,6 @@
     ) -> Result<Self> {
         let lots_clone = lots.clone();
 
-<<<<<<< HEAD
-        print_mint_invoice(index_order_read, update_read, payment_id, amount_paid, lots, timestamp)?;
-        
-        let total_amount: Amount = lots_clone.iter().map(|x| x.quantity * x.price + x.fee).sum();
-        Ok(Self{
-=======
         print_mint_invoice(
             index_order_read,
             update_read,
@@ -337,18 +331,13 @@
             .map(|x| x.quantity * x.price + x.fee)
             .sum();
         Ok(Self {
->>>>>>> f4d34b9a
             timestamp,
             order_id: update_read.client_order_id.clone(),
             index_id: index_order_read.symbol.clone(),
             collateral_spent: index_order_read.collateral_spent,
-<<<<<<< HEAD
-            total_collateral: total_amount + update_read.update_fee + index_order_read.engaged_collateral.unwrap_or_default(),
-=======
             total_collateral: total_amount
                 + update_read.update_fee
                 + index_order_read.engaged_collateral.unwrap_or_default(),
->>>>>>> f4d34b9a
             engaged_collateral: index_order_read.engaged_collateral.unwrap_or_default(),
             management_fee: update_read.update_fee,
             payment_id: payment_id.clone(),
