--- conflicted
+++ resolved
@@ -662,11 +662,7 @@
         }
 
         let carried_positions = batch_order_status.carry_in(&mut self.carry_overs.lock())?;
-<<<<<<< HEAD
         self.adjust_order_batch(&mut batch, &mut batch_order_status, carried_positions)?;
-=======
-        self.adjust_order_batch(&mut batch, carried_positions)?;
->>>>>>> 0db47252
 
         *self.total_volley_size.write() += batch_order_status.volley_size;
 
@@ -692,11 +688,7 @@
             tracing::info!(
                 batch_order_id = %batch.batch_order_id,
                 "Internal Batch"
-<<<<<<< HEAD
             );
-=======
-            )
->>>>>>> 0db47252
         }
 
         Ok(batch_order_status)
@@ -724,10 +716,7 @@
             SolverOrderStatus::Open
             | SolverOrderStatus::ManageCollateral
             | SolverOrderStatus::Ready
-<<<<<<< HEAD
             | SolverOrderStatus::Minted
-=======
->>>>>>> 0db47252
             | SolverOrderStatus::InvalidSymbol
             | SolverOrderStatus::InvalidOrder
             | SolverOrderStatus::InternalError
@@ -737,7 +726,6 @@
                     index_order_write.status
                 ))?;
             }
-<<<<<<< HEAD
             SolverOrderStatus::Engaged | SolverOrderStatus::PartlyMintable => {
                 // A fresh order will arrive with Engaged status, an order that
                 // haven't yet been filled enough to be minted. Partly mintable
@@ -749,11 +737,6 @@
                 // would result in allocating very tiny lots, thus we skip.
                 return Ok(());
             }
-=======
-            SolverOrderStatus::Engaged => {}
-            SolverOrderStatus::PartlyMintable => {}
-            SolverOrderStatus::FullyMintable | SolverOrderStatus::Minted => return Ok(()),
->>>>>>> 0db47252
         }
 
         // We search for fill-rate of this Index Order matching against
@@ -1033,7 +1016,6 @@
         tracing::info_span!("internal-fill").in_scope(|| {
             let (_, err): ((), Vec<_>) = new_batches
                 .into_iter()
-<<<<<<< HEAD
                 .map(|batch| -> Result<()> {
                     self.fill_batch_orders(host, &batch)?;
                     if batch.read().is_cancelled {
@@ -1049,27 +1031,6 @@
                     Ok(())
                 })
                 .partition_result();
-=======
-                .map(|batch| self.fill_batch_orders(host, &batch))
-                .partition_result();
-
-            failures.extend(err);
-        });
-
-        if !failures.is_empty() {
-            Err(eyre!(
-                "Failed to send or fill internally batches: {}",
-                failures.into_iter().map(|e| format!("{:?}", e)).join(";")
-            ))?;
-        }
-
-        Ok(())
-    }
-
-    fn mint_more_orders(&mut self, timestamp: DateTime<Utc>) -> Result<()> {
-        let mint_orders_span = span!(Level::TRACE, "mint-orders");
-        let _guard = mint_orders_span.enter();
->>>>>>> 0db47252
 
             failures.extend(err);
         });
@@ -1264,32 +1225,13 @@
             cancel_timestamp,
         )?;
 
-<<<<<<< HEAD
         if !batch.read().is_cancelled {
             return Ok(());
         }
-=======
-        let is_all_cancelled = batch.read().is_cancelled;
-        if is_all_cancelled {
-            let batch_complete_span = info_span!("batch-complete");
-            let _guard = batch_complete_span.enter();
-
-            //
-            // TODO: Inventory Manager will let us know if batch is complete, and
-            // we should use that information to:
-            //  - carry-over any position that we didn't use to fill an index
-            //  order into next batch.
-            //  - remove batch status to save memory
-            //  - also need to carry over the index orders
-            //
-            let mut carry_overs = self.carry_overs.lock();
-            batch.write().carry_over(&mut carry_overs)?;
->>>>>>> 0db47252
 
         self.complete_batch(host, batch_order_id, batch, cancel_timestamp)
     }
 
-<<<<<<< HEAD
     fn complete_batch(
         &self,
         host: &dyn BatchManagerHost,
@@ -1352,48 +1294,10 @@
                     SolverOrderStatus::PartlyMintable if check_ready(&o_upread) => {
                         o_upread.with_upgraded(|o_write| {
                             host.set_order_status(o_write, SolverOrderStatus::FullyMintable)
-=======
-            let engagement = self
-                .engagements
-                .get(&batch_order_id)
-                .cloned()
-                .ok_or_eyre("Missing engagement")?;
-
-            engagement.read().add_span_context_link();
-
-            let mut continued_orders = Vec::new();
-
-            for engaged_order in engagement.read().engaged_buys.engaged_orders.iter() {
-                let mut index_order = engaged_order.index_order.upgradable_read();
-                let collateral_carried = index_order.engaged_collateral;
-
-                index_order.add_span_context_link();
-
-                match index_order.status {
-                    SolverOrderStatus::FullyMintable => {
-                        tracing::info!(
-                            chain_id = %engaged_order.chain_id,
-                            address = %engaged_order.address,
-                            client_order_id = %engaged_order.client_order_id,
-                            %collateral_carried,
-                            "Index Order is Fully Mintable",
-                        );
-                    }
-                    SolverOrderStatus::Engaged | SolverOrderStatus::PartlyMintable => {
-                        tracing::info!(
-                            client_order_id = %engaged_order.client_order_id,
-                            %collateral_carried,
-                            "Will continue Index Order",
-                        );
-                        index_order.with_upgraded(|index_order_write| {
-                            index_order_write.collateral_carried = collateral_carried;
-                            index_order_write.engaged_collateral = Amount::ZERO;
->>>>>>> 0db47252
                         });
                         mintable_orders.push(o_rwptr.clone());
                         false
                     }
-<<<<<<< HEAD
                     _ => true,
                 }
             });
@@ -1461,28 +1365,6 @@
                     tracing::warn!(
                             client_order_id = %o_upread.client_order_id,
                             "Invalid Index order state: {:?}", o_upread.status);
-=======
-                    SolverOrderStatus::Minted => {
-                        tracing::warn!(
-                            client_order_id = %engaged_order.client_order_id,
-                            "Index order minted already");
-                    }
-                    SolverOrderStatus::InternalError => {
-                        tracing::warn!(
-                            client_order_id = %engaged_order.client_order_id,
-                            "Failed Index order processing");
-                    }
-                    SolverOrderStatus::Open
-                    | SolverOrderStatus::ManageCollateral
-                    | SolverOrderStatus::Ready
-                    | SolverOrderStatus::InvalidSymbol
-                    | SolverOrderStatus::InvalidOrder
-                    | SolverOrderStatus::ServiceUnavailable => {
-                        tracing::warn!(
-                            client_order_id = %engaged_order.client_order_id,
-                            "Invalid Index order state: {:?}", index_order.status);
-                    }
->>>>>>> 0db47252
                 }
             }
         }
