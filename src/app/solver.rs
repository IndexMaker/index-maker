use core::time;
use std::{
    sync::{Arc, RwLock as ComponentLock},
    thread,
};

use crate::{
    app::{
        basket_manager::BasketManagerConfig, batch_manager::BatchManagerConfig,
        collateral_manager::CollateralManagerConfig, index_order_manager::IndexOrderManagerConfig,
        market_data::MarketDataConfig, order_sender::OrderSenderConfig,
        quote_request_manager::QuoteRequestManagerConfig,
    },
    blockchain::chain_connector::{ChainConnector, ChainNotification},
    collateral::{
        collateral_manager::CollateralEvent,
        collateral_router::{CollateralRouterEvent, CollateralTransferEvent},
    },
    index::basket_manager::BasketNotification,
    server::server::{Server, ServerEvent},
    solver::{
        batch_manager::BatchEvent,
        index_order_manager::IndexOrderEvent,
        index_quote_manager::QuoteRequestEvent,
        solver::{OrderIdProvider, Solver, SolverStrategy},
    },
};

use super::config::ConfigBuildError;
use chrono::{TimeDelta, Utc};
use crossbeam::{
    channel::{unbounded, Receiver, Sender},
    select,
};
use derive_builder::Builder;
use eyre::{eyre, OptionExt, Result};
use parking_lot::RwLock;
use symm_core::{
    core::{
        bits::Amount,
        functional::{
            IntoObservableManyArc, IntoObservableManyFun, IntoObservableSingle,
            IntoObservableSingleArc, IntoObservableSingleFun,
        },
    },
    market_data::{
        market_data_connector::MarketDataEvent, order_book::order_book_manager::OrderBookEvent,
        price_tracker::PriceEvent,
    },
    order_sender::{
        inventory_manager::InventoryEvent, order_connector::OrderConnectorNotification,
        order_tracker::OrderTrackerNotification,
    },
};
use tokio::sync::oneshot;

pub trait ChainConnectorConfig {
    fn expect_chain_connector_cloned(&self)
        -> Arc<ComponentLock<dyn ChainConnector + Send + Sync>>;

    fn try_get_chain_connector_cloned(
        &self,
    ) -> Result<Arc<ComponentLock<dyn ChainConnector + Send + Sync>>>;
}

pub trait ServerConfig {
    fn expect_server_cloned(&self) -> Arc<RwLock<dyn Server + Send + Sync>>;
    fn try_get_server_cloned(&self) -> Result<Arc<RwLock<dyn Server + Send + Sync>>>;
}

pub trait SolverStrategyConfig {
    fn expect_solver_strategy_cloned(&self) -> Arc<dyn SolverStrategy + Send + Sync>;
    fn try_get_solver_strategy_cloned(&self) -> Result<Arc<dyn SolverStrategy + Send + Sync>>;
}

pub trait OrderIdProviderConfig {
    fn expect_order_id_provider_cloned(&self) -> Arc<RwLock<dyn OrderIdProvider + Send + Sync>>;
    fn try_get_order_id_provider_cloned(
        &self,
    ) -> Result<Arc<RwLock<dyn OrderIdProvider + Send + Sync>>>;
}

#[derive(Builder)]
#[builder(
    pattern = "owned",
    build_fn(name = "try_build", error = "ConfigBuildError")
)]
pub struct SolverConfig {
    #[builder(setter(into, strip_option))]
    pub with_strategy: Arc<dyn SolverStrategyConfig + Send + Sync>,

    #[builder(setter(into, strip_option))]
    pub with_order_ids: Arc<dyn OrderIdProviderConfig + Send + Sync>,

    #[builder(setter(into, strip_option))]
    pub with_basket_manager: BasketManagerConfig,

    #[builder(setter(into, strip_option))]
    pub with_market_data: MarketDataConfig,

    #[builder(setter(into, strip_option))]
    pub with_chain_connector: Arc<dyn ChainConnectorConfig + Send + Sync>,

    #[builder(setter(into, strip_option))]
    pub with_batch_manager: BatchManagerConfig,

    #[builder(setter(into, strip_option))]
    pub with_collateral_manager: CollateralManagerConfig,

    #[builder(setter(into, strip_option))]
    pub with_index_order_manager: IndexOrderManagerConfig,

    #[builder(setter(into, strip_option))]
    pub with_quote_request_manager: QuoteRequestManagerConfig,

    #[builder(setter(into, strip_option))]
    pub with_order_sender: OrderSenderConfig,

    #[builder(setter(into, strip_option))]
    pub max_batch_size: usize,

    #[builder(setter(into, strip_option))]
    pub zero_threshold: Amount,

    #[builder(setter(into, strip_option))]
    pub client_order_wait_period: TimeDelta,

    #[builder(setter(into, strip_option))]
    pub client_quote_wait_period: TimeDelta,

    #[builder(setter(into, strip_option))]
    pub quotes_tick_interval: Option<TimeDelta>,

    #[builder(setter(into, strip_option))]
    pub solver_tick_interval: Option<TimeDelta>,

    #[builder(setter(skip))]
    pub(crate) solver: Option<Arc<Solver>>,

    #[builder(setter(skip))]
    pub(crate) stopping_market_data: Option<(Sender<()>, oneshot::Receiver<()>)>,

    #[builder(setter(skip))]
    pub(crate) stopping_backend: Option<(Sender<()>, oneshot::Receiver<()>)>,

    #[builder(setter(skip))]
    pub(crate) stopping_quotes: Option<(Sender<()>, oneshot::Receiver<()>)>,

    #[builder(setter(skip))]
    pub(crate) stopping_solver: Option<(Sender<()>, oneshot::Receiver<()>)>,

    #[builder(setter(skip))]
    pub(crate) inventory_event_rx: Option<Receiver<InventoryEvent>>,

    #[builder(setter(skip))]
    pub(crate) collateral_event_rx: Option<Receiver<CollateralEvent>>,

    #[builder(setter(skip))]
    pub(crate) index_event_rx: Option<Receiver<IndexOrderEvent>>,
}

impl SolverConfig {
    #[must_use]
    pub fn builder() -> SolverConfigBuilder {
        SolverConfigBuilder::default()
    }

    async fn run_market_data(&mut self) -> Result<()> {
        let solver_market_data_clone = self.solver.clone().ok_or_eyre("Failed to get solver")?;

        let (stop_market_data_tx, stop_market_data_rx) = unbounded::<()>();
        let (market_data_stopped_tx, market_data_stopped_rx) = oneshot::channel();

        let (market_data_tx, market_data_rx) = unbounded::<Arc<MarketDataEvent>>();
        let (price_event_tx, price_event_rx) = unbounded::<PriceEvent>();
        let (book_event_tx, book_event_rx) = unbounded::<OrderBookEvent>();

        let market_data = self.with_market_data.try_get_market_data_cloned()?;
        let price_tracker = self.with_market_data.try_get_price_tracker_cloned()?;
        let book_manager = self.with_market_data.try_get_book_manager_cloned()?;

        price_tracker
            .write()
            .get_single_observer_mut()
            .set_observer_from(price_event_tx);

        book_manager
            .write()
            .get_single_observer_mut()
            .set_observer_from(book_event_tx);

        market_data
            .write()
            .get_multi_observer_arc()
            .write()
            .add_observer_fn(move |event: &Arc<MarketDataEvent>| {
                if let Err(err) = market_data_tx.send(event.clone()) {
                    tracing::warn!("Failed to send market data event: {:?}", err);
                }
            });

        thread::spawn(move || {
            tracing::info!("Market data started");
            loop {
                select! {
                    recv(stop_market_data_rx) -> _ => {
                        if let Err(err) = market_data_stopped_tx.send(()) {
                            tracing::warn!("Failed to send market data stopped event: {:?}", err);
                        }
                        break;
                    },
                    recv(market_data_rx) -> res => match res {
                        Ok(event) => {
                            price_tracker.write().handle_market_data(&*event);
                            book_manager.write().handle_market_data(&*event);
                        }
                        Err(err) => {
                            tracing::warn!("Failed to receive market data event: {:?}", err);
                        }
                    },
                    recv(price_event_rx) -> res => match res {
                        Ok(event) => {
                            tracing::trace!("Price event: {:?}", event);
                            solver_market_data_clone.handle_price_event(event);
                        }
                        Err(err) => {
                            tracing::warn!("Failed to receive price event: {:?}", err);
                        }
                    },
                    recv(book_event_rx) -> res => match res {
                        Ok(event) => {
                            tracing::trace!("Book event: {:?}", event);
                            solver_market_data_clone.handle_book_event(event);
                        }
                        Err(err) => {
                            tracing::warn!("Failed to receive book event: {:?}", err);
                        }
                    },
                }
            }
            tracing::info!("Market data exited");
        });

        self.with_market_data.start()?;

        self.stopping_market_data
            .replace((stop_market_data_tx, market_data_stopped_rx));

        Ok(())
    }

    async fn stop_market_data(&mut self) -> Result<()> {
        if let Some((stop_market_data_tx, market_data_stopped_rx)) =
            self.stopping_market_data.take()
        {
            let market_data = self.with_market_data.try_get_market_data_cloned()?;

            stop_market_data_tx.send(()).unwrap();
            market_data_stopped_rx.await.unwrap();

            market_data.write().stop().await.unwrap();

            Ok(())
        } else {
            Err(eyre!("Cannot stop market data: Not started"))
        }
    }

    async fn run_backend(&mut self) -> Result<()> {
        let (stop_backend_tx, stop_backend_rx) = unbounded::<()>();
        let (backend_stopped_tx, backend_stopped_rx) = oneshot::channel();

        let (order_event_tx, order_event_rx) = unbounded::<OrderConnectorNotification>();
        let (tracking_event_tx, tracking_event_rx) = unbounded::<OrderTrackerNotification>();
        let (inventory_event_tx, inventory_event_rx) = unbounded::<InventoryEvent>();

        let (router_event_tx, router_event_rx) = unbounded::<CollateralRouterEvent>();
        let (transfer_event_tx, transfer_event_rx) = unbounded::<CollateralTransferEvent>();
        let (collateral_event_tx, collateral_event_rx) = unbounded::<CollateralEvent>();

        let (server_order_tx, server_order_rx) = unbounded::<Arc<ServerEvent>>();
        let (index_event_tx, index_event_rx) = unbounded::<IndexOrderEvent>();

        let order_sender = self.with_order_sender.try_get_order_sender_cloned()?;
        let order_tracker = self.with_order_sender.try_get_order_tracker_cloned()?;
        let inventory_manager = self.with_order_sender.try_get_inventory_manager_cloned()?;

        let order_server = self
            .with_index_order_manager
            .with_server
            .try_get_server_cloned()?;

        let index_order_manager = self
            .with_index_order_manager
            .try_get_index_order_manager_cloned()?;

        let collateral_manager = self
            .with_collateral_manager
            .try_get_collateral_manager_cloned()?;

        let collateral_router = self
            .with_collateral_manager
            .with_router
            .try_get_collateral_router_cloned()?;

        let collateral_bridges = collateral_router
            .read()
            .map_err(|err| {
                eyre!(
                    "Failed to obtain lock on collateral router manager: {:?}",
                    err
                )
            })?
            .get_bridges();

        for bridge in collateral_bridges {
            bridge
                .write()
                .map_err(|err| {
                    eyre!(
                        "Failed to obtain lock on collateral bridge manager: {:?}",
                        err
                    )
                })?
                .set_observer_from(router_event_tx.clone());
        }

        order_sender
            .write()
            .get_single_observer_arc()
            .write()
            .set_observer_from(order_event_tx);

        order_tracker
            .write()
            .get_single_observer_mut()
            .set_observer_from(tracking_event_tx);

        inventory_manager
            .write()
            .get_single_observer_mut()
            .set_observer_from(inventory_event_tx);

        index_order_manager
            .write()
            .map_err(|err| eyre!("Failed to obtain lock on index order manager: {:?}", err))?
            .get_single_observer_mut()
            .set_observer_from(index_event_tx);

        collateral_manager
            .write()
            .map_err(|err| eyre!("Failed to obtain lock on collateral manager: {:?}", err))?
            .get_single_observer_mut()
            .set_observer_from(collateral_event_tx);

        collateral_router
            .write()
            .map_err(|err| eyre!("Failed to obtain lock on collateral router: {:?}", err))?
            .get_single_observer_mut()
            .set_observer_from(transfer_event_tx);

        order_server.write().add_observer_from(server_order_tx);

        thread::spawn(move || {
            tracing::info!("Backend started");
            loop {
                select! {
                    recv(stop_backend_rx) -> _ => {
                        if let Err(err) = backend_stopped_tx.send(()) {
                            tracing::warn!("Failed to send backend stopped event: {:?}", err);
                        }
                        break;
                    },
                    recv(order_event_rx) -> res => match res {
                        Ok(event) => {
                            tracing::trace!("Order execution event: {:?}", event);
                            if let Err(err) = order_tracker.write().handle_order_notification(event) {
                                tracing::warn!("Failed to handle order execution event: {:?}", err);
                            }
                        },
                        Err(err) => {
                            tracing::warn!("Failed to receive order execution event: {:?}", err);
                        },
                    },
                    recv(tracking_event_rx) -> res => match res {
                        Ok(event) => {
                            tracing::trace!("Order tracking event: {:?}", event);
                            if let Err(err) = inventory_manager.write().handle_fill_report(event) {
                                tracing::warn!("Failed to handle order tracking event: {:?}", err);
                            }
                        },
                        Err(err) => {
                            tracing::warn!("Failed to receive order tracking event: {:?}", err);
                        }
                    },
                    recv(router_event_rx) -> res => match res {
                        Ok(event) => {
                            tracing::trace!("Router event");
                            match collateral_router.write() {
                                Ok(mut router) => if let Err(err) = router.handle_collateral_router_event(event) {
                                    tracing::warn!("Failed to handle collateral router event: {:?}", err);
                                }
                                Err(err) => {
                                    tracing::warn!("Failed to obtain lock on collateral router: {:?}", err);
                                }
                            }
                        }
                        Err(err) => {
                            tracing::warn!("Failed to receive router event: {:?}", err);
                        }
                    },
                    recv(transfer_event_rx) -> res => match res {
                        Ok(event) => {
                            tracing::trace!("Collateral transfer event");
                            match collateral_manager.write() {
                                Ok(mut collateral_manager) => {
                                    if let Err(err) = collateral_manager.handle_collateral_transfer_event(event) {
                                        tracing::warn!("Failed to handle collateral transfer event: {:?}", err);
                                    }
                                },
                                Err(err) => {
                                    tracing::warn!("Failed to obtain lock on collateral manager: {:?}", err);
                                }
                            };
                        },
                        Err(err) => {
                            tracing::warn!("Failed to receive collateral transfer event: {:?}", err);
                        }
                    },
                    recv(server_order_rx) -> res => match res {
                        Ok(event) => {
                            tracing::trace!("Server order event");
                            match index_order_manager.write() {
                                Ok(mut manager) => if let Err(err) = manager.handle_server_message(&*event) {
                                        tracing::warn!("Failed to handle index order event: {:?}", err);
                                }
                                Err(err) => {
                                    tracing::warn!("Failed to obtain lock on index order manager: {:?}", err);
                                }
                            }
                        },
                        Err(err) => {
                            tracing::warn!("Failed to receive server order event: {:?}", err);
                        }
                    },
                }
            }
            tracing::info!("Backend exited");
        });

        self.with_order_sender.start()?;

        self.stopping_backend
            .replace((stop_backend_tx, backend_stopped_rx));

        self.index_event_rx.replace(index_event_rx);
        self.inventory_event_rx.replace(inventory_event_rx);
        self.collateral_event_rx.replace(collateral_event_rx);

        Ok(())
    }

    async fn stop_backend(&mut self) -> Result<()> {
        if let Some((stop_backend_tx, backend_stopped_rx)) = self.stopping_backend.take() {
            let order_sender = self.with_order_sender.try_get_order_sender_cloned()?;
            order_sender.write().stop().await.unwrap();

            stop_backend_tx.send(()).unwrap();
            backend_stopped_rx.await.unwrap();

            Ok(())
        } else {
            Err(eyre!("Cannot stop backend: Not started"))
        }
    }

    pub async fn run_quotes(&mut self) -> Result<()> {
        let solver_quotes_clone = self.solver.clone().ok_or_eyre("Failed to get solver")?;

        let (stop_quotes_tx, stop_quotes_rx) = unbounded::<()>();
        let (quotes_stopped_tx, quotes_stopped_rx) = oneshot::channel();

        let (quote_event_tx, quote_event_rx) = unbounded::<QuoteRequestEvent>();
        let (server_quote_tx, server_quote_rx) = unbounded::<Arc<ServerEvent>>();

        let tick_delta = time::Duration::from_millis(
            self.quotes_tick_interval
                .map(|d| d.num_milliseconds())
                .unwrap_or_default() as u64,
        );

        let quote_server = self
            .with_quote_request_manager
            .with_server
            .try_get_server_cloned()?;

        let quote_request_manager = self
            .with_quote_request_manager
            .try_get_quote_request_manager_cloned()?;

        quote_request_manager
            .write()
            .map_err(|err| eyre!("Failed to obtain lock on quote request manager: {:?}", err))?
            .get_single_observer_mut()
            .set_observer_from(quote_event_tx);

        quote_server.write().add_observer_from(server_quote_tx);

        thread::spawn(move || {
            tracing::info!("Quotes started");
            loop {
                select! {
                    recv(stop_quotes_rx) -> _ => {
                        if let Err(err) = quotes_stopped_tx.send(()) {
                            tracing::warn!("Failed to send quotes stopped event: {:?}", err);
                        }
                        break;
                    },
                    recv(server_quote_rx) -> res => match res {
                        Ok(event) => {
                            tracing::trace!("Server quote event");
                            match quote_request_manager.write() {
                                Ok(mut manager) => if let Err(err) = manager.handle_server_message(&*event) {
                                        tracing::warn!("Failed to handle index order event: {:?}", err);
                                }
                                Err(err) => {
                                    tracing::warn!("Failed to obtain lock on index order manager: {:?}", err);
                                }
                            }
                        },
                        Err(err) => {
                            tracing::warn!("Failed to receive server quote event: {:?}", err);
                        }
                    },
                    recv(quote_event_rx) -> res => match res {
                        Ok(event) => {
                            tracing::trace!("Quote request event");
                            if let Err(err) = solver_quotes_clone.handle_quote_request(event) {
                                tracing::warn!("Failed to handle quote request event: {:?}", err);
                            }
                        }
                        Err(err) => {
                            tracing::warn!("Failed to receive quote request event: {:?}", err);
                        }
                    },
                    default(tick_delta) => {
                        solver_quotes_clone.solve_quotes(Utc::now());
                    }
                }
            }
            tracing::info!("Quotes exited");
        });

        self.stopping_quotes
            .replace((stop_quotes_tx, quotes_stopped_rx));

        Ok(())
    }

    async fn stop_quotes(&mut self) -> Result<()> {
        if let Some((stop_quotes_tx, quotes_stopped_rx)) = self.stopping_quotes.take() {
            stop_quotes_tx.send(()).unwrap();
            quotes_stopped_rx.await.unwrap();

            Ok(())
        } else {
            Err(eyre!("Cannot stop quotes: Not started"))
        }
    }

    pub async fn run_solver(&mut self) -> Result<()> {
        let solver = self.solver.clone().ok_or_eyre("Failed to get solver")?;

        let (stop_solver_tx, stop_solver_rx) = unbounded::<()>();
        let (solver_stopped_tx, solver_stopped_rx) = oneshot::channel();

        let (basket_event_tx, basket_event_rx) = unbounded::<BasketNotification>();

        let (batch_event_tx, batch_event_rx) = unbounded::<BatchEvent>();
        let (chain_event_tx, chain_event_rx) = unbounded::<ChainNotification>();

        let basket_manager = self.with_basket_manager.try_get_basket_manager_cloned()?;
        let batch_manager = self.with_batch_manager.try_get_batch_manager_cloned()?;

        let chain_connector = self.with_chain_connector.try_get_chain_connector_cloned()?;

        basket_manager
            .write()
            .get_single_observer_mut()
            .set_observer_from(basket_event_tx);

        batch_manager
            .write()
            .map_err(|err| eyre!("Failed to obtain lock on batch manager: {:?}", err))?
            .get_single_observer_mut()
            .set_observer_from(batch_event_tx);

        chain_connector
            .write()
            .map_err(|err| eyre!("Failed to obtain lock on chain connector: {:?}", err))?
            .set_observer_from(chain_event_tx);

        let tick_delta = time::Duration::from_millis(
            self.quotes_tick_interval
                .map(|d| d.num_milliseconds())
                .unwrap_or_default() as u64,
        );

        let collateral_event_rx = self
            .collateral_event_rx
            .take()
            .ok_or_eyre("Failed to obtain collateral event receiver")?;

        let inventory_event_rx = self
            .inventory_event_rx
            .take()
            .ok_or_eyre("Failed to obtain inventory event receiver")?;

        let index_event_rx = self
            .index_event_rx
            .take()
            .ok_or_eyre("Failed to obtain index order event receiver")?;

        thread::spawn(move || {
            tracing::info!("Solver started");
            loop {
                select! {
                    recv(stop_solver_rx) -> _ => {
                        if let Err(err) = solver_stopped_tx.send(()) {
                            tracing::warn!("Failed to send solver stopped event: {:?}", err);
                        }
                        break;
                    },
                    recv(collateral_event_rx) -> res => match res {
                        Ok(event) => {
                            tracing::trace!("Collateral event");
                            if let Err(err) = solver.handle_collateral_event(event) {
                                tracing::warn!("Failed to handle collateral event: {:?}", err);
                            }
                        }
                        Err(err) => {
                            tracing::warn!("Failed to receive collateral event: {:?}", err);
                        }
                    },
                    recv(batch_event_rx) -> res => match res {
                        Ok(event) => {
                            tracing::trace!("Batch event");
                            if let Err(err) = solver.handle_batch_event(event) {
                                tracing::warn!("Failed to handle batch event: {:?}", err);
                            }
                        }
                        Err(err) => {
                            tracing::warn!("Failed to receive batch event: {:?}", err);
                        }
                    },
                    recv(inventory_event_rx) -> res => match res {
                        Ok(event) => {
                            tracing::trace!("Inventory event: {:?}", event);
                            if let Err(err) = solver.handle_inventory_event(event) {
                                tracing::warn!("Failed to handle inventory event: {:?}", err);
                            }
                        }
                        Err(err) => {
                            tracing::warn!("Failed to receive inventory event: {:?}", err);
                        }
                    },
                    recv(basket_event_rx) -> res => match res {
                        Ok(event) => {
                            if let Err(err) = solver.handle_basket_event(event) {
                                tracing::warn!("Failed to handle basket event: {:?}", err);
                            }
                        }
                        Err(err) => {
                            tracing::warn!("Failed to receive basket event: {:?}", err);
                        }
                    },
                    recv(index_event_rx) -> res => match res {
                        Ok(event) => {
                            tracing::trace!("Index order event");
                            if let Err(err) = solver.handle_index_order(event) {
                                tracing::warn!("Failed to handle index order event: {:?}", err);
                            }
                        }
                        Err(err) => {
                            tracing::warn!("Failed to receive index order event: {:?}", err);
                        }
                    },
                    recv(chain_event_rx) -> res => match res {
                        Ok(event) => {
                            tracing::trace!("Chain event");
                            if let Err(err) = solver.handle_chain_event(event) {
                                tracing::warn!("Failed to handle chain event: {:?}", err);
                            }
                        },
                        Err(err) => {
                            tracing::warn!("Failed to receive chain event: {:?}", err);
                        }
                    },
                    default(tick_delta) => {
                        solver.solve(Utc::now());
                    }
                }
            }
            tracing::info!("Solver exited");
        });

<<<<<<< HEAD
        self.with_market_data
            .start()
            .expect("Failed to start market data");

        // self.with_order_sender
        //     .start()
        //     .expect("Failed to start order sender");

        self.stopping.replace((stop_tx, stopped_rx));
=======
        self.stopping_solver
            .replace((stop_solver_tx, solver_stopped_rx));
>>>>>>> 93d899a9

        Ok(())
    }

    async fn stop_solver(&mut self) -> Result<()> {
        if let Some((stop_solver_tx, solver_stopped_rx)) = self.stopping_solver.take() {
            stop_solver_tx.send(()).unwrap();
            solver_stopped_rx.await.unwrap();

            Ok(())
        } else {
            Err(eyre!("Cannot stop solver: Not started"))
        }
    }

    pub async fn run(&mut self) -> Result<()> {
        self.run_backend().await?;
        self.run_market_data().await?;
        self.run_quotes().await?;
        self.run_solver().await?;
        Ok(())
    }

    pub async fn stop(&mut self) -> Result<()> {
        self.stop_backend().await?;
        self.stop_quotes().await?;
        self.stop_solver().await?;
        self.stop_market_data().await?;
        Ok(())
    }
}

impl SolverConfigBuilder {
    pub fn build(self) -> Result<SolverConfig, ConfigBuildError> {
        let mut config = self.try_build()?;

        let strategy = config
            .with_strategy
            .try_get_solver_strategy_cloned()
            .map_err(|_| ConfigBuildError::UninitializedField("with_strategy.simple_solver"))?;

        let order_id_provider = config
            .with_order_ids
            .try_get_order_id_provider_cloned()
            .map_err(|_| {
                ConfigBuildError::UninitializedField("with_order_ids.order_id_provider")
            })?;

        let basket_manager = config
            .with_basket_manager
            .try_get_basket_manager_cloned()
            .map_err(|_| {
                ConfigBuildError::UninitializedField("with_basket_manager.basket_manager")
            })?;

        let price_tracker = config
            .with_market_data
            .try_get_price_tracker_cloned()
            .map_err(|_| ConfigBuildError::UninitializedField("with_market_data.price_tracker"))?;

        let order_book_manager = config
            .with_market_data
            .try_get_book_manager_cloned()
            .map_err(|_| ConfigBuildError::UninitializedField("with_market_data.book_manager"))?;

        let batch_manager = config
            .with_batch_manager
            .try_get_batch_manager_cloned()
            .map_err(|_| {
                ConfigBuildError::UninitializedField("with_batch_manager.batch_manager")
            })?;

        let collateral_manager = config
            .with_collateral_manager
            .try_get_collateral_manager_cloned()
            .map_err(|_| {
                ConfigBuildError::UninitializedField("with_collateral_manager.collateral_manager")
            })?;

        let inventory_manager = config
            .with_order_sender
            .try_get_inventory_manager_cloned()
            .map_err(|_| {
                ConfigBuildError::UninitializedField("with_order_sender.inventory_manager")
            })?;

        let index_order_manager = config
            .with_index_order_manager
            .try_get_index_order_manager_cloned()
            .map_err(|_| {
                ConfigBuildError::UninitializedField("with_order_sender.index_order_manager")
            })?;

        let quote_request_manager = config
            .with_quote_request_manager
            .try_get_quote_request_manager_cloned()
            .map_err(|_| {
                ConfigBuildError::UninitializedField("with_order_sender.quote_request_manager")
            })?;

        let chain_connector = config
            .with_chain_connector
            .try_get_chain_connector_cloned()
            .map_err(|_| {
                ConfigBuildError::UninitializedField("with_chain_connector.chain_connector")
            })?;

        config.solver.replace(Arc::new(Solver::new(
            strategy,
            order_id_provider,
            basket_manager,
            price_tracker,
            order_book_manager,
            chain_connector,
            batch_manager,
            collateral_manager,
            index_order_manager,
            quote_request_manager,
            inventory_manager,
            config.max_batch_size,
            config.zero_threshold,
            config.client_order_wait_period,
            config.client_quote_wait_period,
        )));

        Ok(config)
    }
}<|MERGE_RESOLUTION|>--- conflicted
+++ resolved
@@ -704,20 +704,8 @@
             tracing::info!("Solver exited");
         });
 
-<<<<<<< HEAD
-        self.with_market_data
-            .start()
-            .expect("Failed to start market data");
-
-        // self.with_order_sender
-        //     .start()
-        //     .expect("Failed to start order sender");
-
-        self.stopping.replace((stop_tx, stopped_rx));
-=======
         self.stopping_solver
             .replace((stop_solver_tx, solver_stopped_rx));
->>>>>>> 93d899a9
 
         Ok(())
     }
