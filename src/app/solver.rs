use core::time;
use std::{
    sync::{Arc, RwLock as ComponentLock},
    thread::{self, JoinHandle},
};

use crate::{
    app::{
        basket_manager::BasketManagerConfig, batch_manager::BatchManagerConfig,
        collateral_manager::CollateralManagerConfig, index_order_manager::IndexOrderManagerConfig,
        market_data::MarketDataConfig, order_sender::OrderSenderConfig,
        quote_request_manager::QuoteRequestManagerConfig,
    },
    blockchain::chain_connector::{ChainConnector, ChainNotification},
    collateral::{
        collateral_manager::CollateralEvent,
        collateral_router::{CollateralRouterEvent, CollateralTransferEvent},
    },
    index::basket_manager::BasketNotification,
    server::server::{Server, ServerEvent},
    solver::{
        batch_manager::BatchEvent,
        index_order_manager::IndexOrderEvent,
        index_quote_manager::QuoteRequestEvent,
        solver::{OrderIdProvider, Solver, SolverStrategy},
    },
};

use super::config::ConfigBuildError;
use chrono::{TimeDelta, Utc};
use crossbeam::{
    channel::{unbounded, Receiver, Sender},
    select,
};
use derive_builder::Builder;
use eyre::{eyre, OptionExt, Result};
use parking_lot::RwLock;
use symm_core::{
    core::{
        bits::Amount,
        functional::{
            IntoObservableManyArc, IntoObservableManyFun, IntoObservableSingle,
            IntoObservableSingleArc, IntoObservableSingleFun,
        },
        telemetry::{crossbeam::unbounded_traceable, TraceableEvent},
    },
    market_data::{
        market_data_connector::MarketDataEvent, order_book::order_book_manager::OrderBookEvent,
        price_tracker::PriceEvent,
    },
    order_sender::{
        inventory_manager::InventoryEvent, order_connector::OrderConnectorNotification,
        order_tracker::OrderTrackerNotification,
    },
};
use tokio::{runtime::Runtime, sync::oneshot, task};
use tracing::{span, Level};

pub trait ChainConnectorConfig {
    fn expect_chain_connector_cloned(&self)
        -> Arc<ComponentLock<dyn ChainConnector + Send + Sync>>;

    fn try_get_chain_connector_cloned(
        &self,
    ) -> Result<Arc<ComponentLock<dyn ChainConnector + Send + Sync>>>;
}

pub trait ServerConfig {
    fn expect_server_cloned(&self) -> Arc<RwLock<dyn Server + Send + Sync>>;
    fn try_get_server_cloned(&self) -> Result<Arc<RwLock<dyn Server + Send + Sync>>>;
}

pub trait SolverStrategyConfig {
    fn expect_solver_strategy_cloned(&self) -> Arc<dyn SolverStrategy + Send + Sync>;
    fn try_get_solver_strategy_cloned(&self) -> Result<Arc<dyn SolverStrategy + Send + Sync>>;
}

pub trait OrderIdProviderConfig {
    fn expect_order_id_provider_cloned(&self) -> Arc<RwLock<dyn OrderIdProvider + Send + Sync>>;
    fn try_get_order_id_provider_cloned(
        &self,
    ) -> Result<Arc<RwLock<dyn OrderIdProvider + Send + Sync>>>;
}

pub fn spawn<F, T>(f: F)
where
    F: FnOnce() -> T,
    F: Send + 'static,
    T: Send + 'static,
{
    thread::spawn(f);
    //task::spawn_blocking(f);
}

#[derive(Builder)]
#[builder(
    pattern = "owned",
    build_fn(name = "try_build", error = "ConfigBuildError")
)]
pub struct SolverConfig {
    #[builder(setter(into, strip_option))]
    pub with_strategy: Arc<dyn SolverStrategyConfig + Send + Sync>,

    #[builder(setter(into, strip_option))]
    pub with_order_ids: Arc<dyn OrderIdProviderConfig + Send + Sync>,

    #[builder(setter(into, strip_option))]
    pub with_basket_manager: BasketManagerConfig,

    #[builder(setter(into, strip_option))]
    pub with_market_data: MarketDataConfig,

    #[builder(setter(into, strip_option))]
    pub with_chain_connector: Arc<dyn ChainConnectorConfig + Send + Sync>,

    #[builder(setter(into, strip_option))]
    pub with_batch_manager: BatchManagerConfig,

    #[builder(setter(into, strip_option))]
    pub with_collateral_manager: CollateralManagerConfig,

    #[builder(setter(into, strip_option))]
    pub with_index_order_manager: IndexOrderManagerConfig,

    #[builder(setter(into, strip_option))]
    pub with_quote_request_manager: QuoteRequestManagerConfig,

    #[builder(setter(into, strip_option))]
    pub with_order_sender: OrderSenderConfig,

    #[builder(setter(into, strip_option))]
    pub max_batch_size: usize,

    #[builder(setter(into, strip_option))]
    pub zero_threshold: Amount,

    #[builder(setter(into, strip_option))]
    pub client_order_wait_period: TimeDelta,

    #[builder(setter(into, strip_option))]
    pub client_quote_wait_period: TimeDelta,

    #[builder(setter(into, strip_option))]
    pub quotes_tick_interval: Option<TimeDelta>,

    #[builder(setter(into, strip_option))]
    pub solver_tick_interval: Option<TimeDelta>,

    #[builder(setter(skip))]
    pub(crate) solver: Option<Arc<Solver>>,

    #[builder(setter(skip))]
    pub(crate) stopping_market_data: Option<(Sender<()>, oneshot::Receiver<()>)>,

    #[builder(setter(skip))]
    pub(crate) stopping_backend: Option<(Sender<()>, oneshot::Receiver<()>)>,

    #[builder(setter(skip))]
    pub(crate) stopping_quotes: Option<(Sender<()>, oneshot::Receiver<()>)>,

    #[builder(setter(skip))]
    pub(crate) stopping_solver: Option<(Sender<()>, oneshot::Receiver<()>)>,

    #[builder(setter(skip))]
    pub(crate) inventory_event_rx: Option<Receiver<TraceableEvent<InventoryEvent>>>,

    #[builder(setter(skip))]
    pub(crate) collateral_event_rx: Option<Receiver<TraceableEvent<CollateralEvent>>>,

    #[builder(setter(skip))]
    pub(crate) index_event_rx: Option<Receiver<TraceableEvent<IndexOrderEvent>>>,
}

impl SolverConfig {
    #[must_use]
    pub fn builder() -> SolverConfigBuilder {
        SolverConfigBuilder::default()
    }

    async fn run_market_data(&mut self) -> Result<()> {
        let solver_market_data_clone = self.solver.clone().ok_or_eyre("Failed to get solver")?;

        let (stop_market_data_tx, stop_market_data_rx) = unbounded::<()>();
        let (market_data_stopped_tx, market_data_stopped_rx) = oneshot::channel();

        let (market_data_tx, market_data_rx) = unbounded::<Arc<MarketDataEvent>>();
        let (price_event_tx, price_event_rx) = unbounded::<PriceEvent>();
        let (book_event_tx, book_event_rx) = unbounded::<OrderBookEvent>();

        let market_data = self.with_market_data.try_get_market_data_cloned()?;
        let price_tracker = self.with_market_data.try_get_price_tracker_cloned()?;
        let book_manager = self.with_market_data.try_get_book_manager_cloned()?;

        price_tracker
            .write()
            .get_single_observer_mut()
            .set_observer_from(price_event_tx);

        book_manager
            .write()
            .get_single_observer_mut()
            .set_observer_from(book_event_tx);

        market_data
            .write()
            .get_multi_observer_arc()
            .write()
            .add_observer_fn(move |event: &Arc<MarketDataEvent>| {
                if let Err(err) = market_data_tx.send(event.clone()) {
                    tracing::warn!("Failed to send market data event: {:?}", err);
                }
            });

        spawn(move || {
            tracing::info!("Market data started");
            loop {
                select! {
                    recv(stop_market_data_rx) -> _ => {
                        if let Err(err) = market_data_stopped_tx.send(()) {
                            tracing::warn!("Failed to send market data stopped event: {:?}", err);
                        }
                        break;
                    },
                    recv(market_data_rx) -> res => match res {
                        Ok(event) => {
                            price_tracker.write().handle_market_data(&*event);
                            book_manager.write().handle_market_data(&*event);
                        }
                        Err(err) => {
                            tracing::warn!("Failed to receive market data event: {:?}", err);
                        }
                    },
                    recv(price_event_rx) -> res => match res {
                        Ok(event) => {
                            tracing::trace!("Price event: {:?}", event);
                            solver_market_data_clone.handle_price_event(event);
                        }
                        Err(err) => {
                            tracing::warn!("Failed to receive price event: {:?}", err);
                        }
                    },
                    recv(book_event_rx) -> res => match res {
                        Ok(event) => {
                            tracing::trace!("Book event: {:?}", event);
                            solver_market_data_clone.handle_book_event(event);
                        }
                        Err(err) => {
                            tracing::warn!("Failed to receive book event: {:?}", err);
                        }
                    },
                }
            }
            tracing::info!("Market data exited");
        });

        self.with_market_data.start()?;

        self.stopping_market_data
            .replace((stop_market_data_tx, market_data_stopped_rx));

        Ok(())
    }

    async fn stop_market_data(&mut self) -> Result<()> {
        if let Some((stop_market_data_tx, market_data_stopped_rx)) =
            self.stopping_market_data.take()
        {
            let market_data = self.with_market_data.try_get_market_data_cloned()?;

            stop_market_data_tx.send(()).unwrap();
            market_data_stopped_rx.await.unwrap();

            market_data.write().stop().await.unwrap();

            Ok(())
        } else {
            Err(eyre!("Cannot stop market data: Not started"))
        }
    }

    async fn run_orders_backend(&mut self) -> Result<()> {
        let (stop_backend_tx, stop_backend_rx) = unbounded::<()>();
        let (backend_stopped_tx, backend_stopped_rx) = oneshot::channel();

        let (order_event_tx, order_event_rx) = unbounded_traceable::<OrderConnectorNotification>();
        let (tracking_event_tx, tracking_event_rx) =
            unbounded_traceable::<OrderTrackerNotification>();
        let (inventory_event_tx, inventory_event_rx) = unbounded_traceable::<InventoryEvent>();

        let (router_event_tx, router_event_rx) = unbounded_traceable::<CollateralRouterEvent>();
        let (transfer_event_tx, transfer_event_rx) =
            unbounded_traceable::<CollateralTransferEvent>();
        let (collateral_event_tx, collateral_event_rx) = unbounded_traceable::<CollateralEvent>();

        let (server_order_tx, server_order_rx) = unbounded_traceable::<Arc<ServerEvent>>();
        let (index_event_tx, index_event_rx) = unbounded_traceable::<IndexOrderEvent>();

        let order_sender = self.with_order_sender.try_get_order_sender_cloned()?;
        let order_tracker = self.with_order_sender.try_get_order_tracker_cloned()?;
        let inventory_manager = self.with_order_sender.try_get_inventory_manager_cloned()?;

        let order_server = self
            .with_index_order_manager
            .with_server
            .try_get_server_cloned()?;

        let index_order_manager = self
            .with_index_order_manager
            .try_get_index_order_manager_cloned()?;

        let collateral_manager = self
            .with_collateral_manager
            .try_get_collateral_manager_cloned()?;

        let collateral_router = self
            .with_collateral_manager
            .with_router
            .try_get_collateral_router_cloned()?;

        let collateral_bridges = collateral_router
            .read()
            .map_err(|err| {
                eyre!(
                    "Failed to obtain lock on collateral router manager: {:?}",
                    err
                )
            })?
            .get_bridges();

        for bridge in collateral_bridges {
            bridge
                .write()
                .map_err(|err| {
                    eyre!(
                        "Failed to obtain lock on collateral bridge manager: {:?}",
                        err
                    )
                })?
                .set_observer_from(router_event_tx.clone());
        }

        order_sender
            .write()
            .get_single_observer_arc()
            .write()
            .set_observer_from(order_event_tx);

        order_tracker
            .write()
            .get_single_observer_mut()
            .set_observer_from(tracking_event_tx);

        inventory_manager
            .write()
            .get_single_observer_mut()
            .set_observer_from(inventory_event_tx);

        index_order_manager
            .write()
            .map_err(|err| eyre!("Failed to obtain lock on index order manager: {:?}", err))?
            .get_single_observer_mut()
            .set_observer_from(index_event_tx);

        collateral_manager
            .write()
            .map_err(|err| eyre!("Failed to obtain lock on collateral manager: {:?}", err))?
            .get_single_observer_mut()
            .set_observer_from(collateral_event_tx);

        collateral_router
            .write()
            .map_err(|err| eyre!("Failed to obtain lock on collateral router: {:?}", err))?
            .get_single_observer_mut()
            .set_observer_from(transfer_event_tx);

        order_server.write().add_observer_from(server_order_tx);

        spawn(move || {
            let orders_backend_span = span!(Level::INFO, "orders-backend");
            let _guard = orders_backend_span.enter();

            tracing::info!("Backend started");
            loop {
                select! {
                    recv(stop_backend_rx) -> _ => {
                        if let Err(err) = backend_stopped_tx.send(()) {
                            tracing::warn!("Failed to send backend stopped event: {:?}", err);
                        }
                        break;
                    },
                    recv(order_event_rx) -> res => match res {
                        Ok(event) => {
                            event.with_tracing(|notification| {
                                tracing::trace!("Order execution event: {:?}", notification);
                                if let Err(err) = order_tracker.write().handle_order_notification(notification) {
                                    tracing::warn!("Failed to handle order execution event: {:?}", err);
                                }
                            })
                        },
                        Err(err) => {
                            tracing::warn!("Failed to receive order execution event: {:?}", err);
                        },
                    },
                    recv(tracking_event_rx) -> res => match res {
                        Ok(event) => {
                            event.with_tracing(|notification| {
                                tracing::trace!("Order tracking event: {:?}", notification);
                                if let Err(err) = inventory_manager.write().handle_fill_report(notification) {
                                    tracing::warn!("Failed to handle order tracking event: {:?}", err);
                                }
                            })
                        },
                        Err(err) => {
                            tracing::warn!("Failed to receive order tracking event: {:?}", err);
                        }
                    },
                    recv(router_event_rx) -> res => match res {
                        Ok(event) => {
                            event.with_tracing(|notification| {
                                tracing::trace!("Router event");
                                match collateral_router.write() {
                                    Ok(mut router) => if let Err(err) = router.handle_collateral_router_event(notification) {
                                        tracing::warn!("Failed to handle collateral router event: {:?}", err);
                                    }
                                    Err(err) => {
                                        tracing::warn!("Failed to obtain lock on collateral router: {:?}", err);
                                    }
                                }
                            })
                        }
                        Err(err) => {
                            tracing::warn!("Failed to receive router event: {:?}", err);
                        }
                    },
                    recv(transfer_event_rx) -> res => match res {
                        Ok(event) => {
                            event.with_tracing(|notification| {
                                tracing::trace!("Collateral transfer event");
                                match collateral_manager.write() {
                                    Ok(mut collateral_manager) => {
                                        if let Err(err) = collateral_manager.handle_collateral_transfer_event(notification) {
                                            tracing::warn!("Failed to handle collateral transfer event: {:?}", err);
                                        }
                                    },
                                    Err(err) => {
                                        tracing::warn!("Failed to obtain lock on collateral manager: {:?}", err);
                                    }
                                };
                            })
                        },
                        Err(err) => {
                            tracing::warn!("Failed to receive collateral transfer event: {:?}", err);
                        }
                    },
                    recv(server_order_rx) -> res => match res {
                        Ok(event) => {
                            event.with_tracing(|notification| {
                                tracing::trace!("Server order event");
                                match index_order_manager.write() {
                                    Ok(mut manager) => if let Err(err) = manager.handle_server_message(&notification) {
                                            tracing::warn!("Failed to handle index order event: {:?}", err);
                                    }
                                    Err(err) => {
                                        tracing::warn!("Failed to obtain lock on index order manager: {:?}", err);
                                    }
                                }
                            })
                        },
                        Err(err) => {
                            tracing::warn!("Failed to receive server order event: {:?}", err);
                        }
                    },
                }
            }
            tracing::info!("Backend exited");
        });

        self.with_order_sender.start()?;

        self.stopping_backend
            .replace((stop_backend_tx, backend_stopped_rx));

        self.index_event_rx.replace(index_event_rx);
        self.inventory_event_rx.replace(inventory_event_rx);
        self.collateral_event_rx.replace(collateral_event_rx);

        Ok(())
    }

    async fn stop_orders_backend(&mut self) -> Result<()> {
        if let Some((stop_backend_tx, backend_stopped_rx)) = self.stopping_backend.take() {
            let order_sender = self.with_order_sender.try_get_order_sender_cloned()?;
            order_sender.write().stop().await.unwrap();

            stop_backend_tx.send(()).unwrap();
            backend_stopped_rx.await.unwrap();

            Ok(())
        } else {
            Err(eyre!("Cannot stop backend: Not started"))
        }
    }

    pub async fn run_quotes_backend(&mut self) -> Result<()> {
        let solver_quotes_clone = self.solver.clone().ok_or_eyre("Failed to get solver")?;

        let (stop_quotes_tx, stop_quotes_rx) = unbounded::<()>();
        let (quotes_stopped_tx, quotes_stopped_rx) = oneshot::channel();

        let (quote_event_tx, quote_event_rx) = unbounded_traceable::<QuoteRequestEvent>();
        let (server_quote_tx, server_quote_rx) = unbounded_traceable::<Arc<ServerEvent>>();

        let tick_delta = time::Duration::from_millis(
            self.quotes_tick_interval
                .map(|d| d.num_milliseconds())
                .unwrap_or_default() as u64,
        );

        let quote_server = self
            .with_quote_request_manager
            .with_server
            .try_get_server_cloned()?;

        let quote_request_manager = self
            .with_quote_request_manager
            .try_get_quote_request_manager_cloned()?;

        quote_request_manager
            .write()
            .map_err(|err| eyre!("Failed to obtain lock on quote request manager: {:?}", err))?
            .get_single_observer_mut()
            .set_observer_from(quote_event_tx);

        quote_server.write().add_observer_from(server_quote_tx);

        spawn(move || {
            let quotes_backend_span = span!(Level::INFO, "quotes-backend");
            let _guard = quotes_backend_span.enter();

            tracing::info!("Quotes started");
            loop {
                select! {
                    recv(stop_quotes_rx) -> _ => {
                        if let Err(err) = quotes_stopped_tx.send(()) {
                            tracing::warn!("Failed to send quotes stopped event: {:?}", err);
                        }
                        break;
                    },
                    recv(server_quote_rx) -> res => match res {
                        Ok(event) => {
<<<<<<< HEAD
                            event.with_tracing(|notification| {
                                tracing::trace!("Server quote event");
                                match quote_request_manager.write() {
                                    Ok(mut manager) => if let Err(err) =
                                        manager.handle_server_message(&notification) {
                                            tracing::warn!("Failed to handle index order event: {:?}", err);
                                    }
                                    Err(err) => {
                                        tracing::warn!("Failed to obtain lock on index order manager: {:?}", err);
                                    }
=======
                            tracing::trace!("Server quote event");
                            match quote_request_manager.write() {
                                Ok(mut manager) => if let Err(err) = manager.handle_server_message(&*event) {
                                    tracing::warn!("Failed to handle index order event: {:?}", err);
                                }
                                Err(err) => {
                                    tracing::warn!("Failed to obtain lock on index order manager: {:?}", err);
>>>>>>> bc9751de
                                }
                            })
                        },
                        Err(err) => {
                            tracing::warn!("Failed to receive server quote event: {:?}", err);
                        }
                    },
                    recv(quote_event_rx) -> res => match res {
                        Ok(event) => {
                            event.with_tracing(|notification| {
                                tracing::trace!("Quote request event");
                                if let Err(err) = solver_quotes_clone.handle_quote_request(notification) {
                                    tracing::warn!("Failed to handle quote request event: {:?}", err);
                                }
                            })
                        }
                        Err(err) => {
                            tracing::warn!("Failed to receive quote request event: {:?}", err);
                        }
                    },
                    default(tick_delta) => {
                        solver_quotes_clone.solve_quotes(Utc::now());
                    }
                }
            }
            tracing::info!("Quotes exited");
        });

        self.stopping_quotes
            .replace((stop_quotes_tx, quotes_stopped_rx));

        Ok(())
    }

    async fn stop_quotes_backend(&mut self) -> Result<()> {
        if let Some((stop_quotes_tx, quotes_stopped_rx)) = self.stopping_quotes.take() {
            stop_quotes_tx.send(()).unwrap();
            quotes_stopped_rx.await.unwrap();

            Ok(())
        } else {
            Err(eyre!("Cannot stop quotes: Not started"))
        }
    }

    pub fn load_baskets(&self) -> Result<()> {
        let basket_manager = self.with_basket_manager.try_get_basket_manager_cloned()?;
        let basket_guard = basket_manager.read();
        basket_guard.notify_baskets()
    }

    pub async fn run_solver(&mut self) -> Result<()> {
        let solver = self.solver.clone().ok_or_eyre("Failed to get solver")?;

        let (stop_solver_tx, stop_solver_rx) = unbounded::<()>();
        let (solver_stopped_tx, solver_stopped_rx) = oneshot::channel();

        let (basket_event_tx, basket_event_rx) = unbounded::<BasketNotification>();

        let (batch_event_tx, batch_event_rx) = unbounded::<BatchEvent>();
        let (chain_event_tx, chain_event_rx) = unbounded::<ChainNotification>();

        let basket_manager = self.with_basket_manager.try_get_basket_manager_cloned()?;
        let batch_manager = self.with_batch_manager.try_get_batch_manager_cloned()?;

        let chain_connector = self.with_chain_connector.try_get_chain_connector_cloned()?;

        basket_manager
            .write()
            .get_single_observer_mut()
            .set_observer_from(basket_event_tx);

        batch_manager
            .write()
            .map_err(|err| eyre!("Failed to obtain lock on batch manager: {:?}", err))?
            .get_single_observer_mut()
            .set_observer_from(batch_event_tx);

        chain_connector
            .write()
            .map_err(|err| eyre!("Failed to obtain lock on chain connector: {:?}", err))?
            .set_observer_from(chain_event_tx);

        let tick_delta = time::Duration::from_millis(
            self.solver_tick_interval
                .map(|d| d.num_milliseconds())
                .unwrap_or_default() as u64,
        );

        let collateral_event_rx = self
            .collateral_event_rx
            .take()
            .ok_or_eyre("Failed to obtain collateral event receiver")?;

        let inventory_event_rx = self
            .inventory_event_rx
            .take()
            .ok_or_eyre("Failed to obtain inventory event receiver")?;

        let index_event_rx = self
            .index_event_rx
            .take()
            .ok_or_eyre("Failed to obtain index order event receiver")?;

        spawn(move || {
            let solver_thread_span = span!(Level::INFO, "solver-thread");
            let _guard = solver_thread_span.enter();

            tracing::info!("Solver started");
            loop {
                select! {
                    recv(stop_solver_rx) -> _ => {
                        if let Err(err) = solver_stopped_tx.send(()) {
                            tracing::warn!("Failed to send solver stopped event: {:?}", err);
                        }
                        break;
                    },
                    recv(collateral_event_rx) -> res => match res {
                        Ok(event) => {
                            event.with_tracing(|notification|{
                                tracing::trace!("Collateral event");
                                if let Err(err) = solver.handle_collateral_event(notification) {
                                    tracing::warn!("Failed to handle collateral event: {:?}", err);
                                }
                            })
                        }
                        Err(err) => {
                            tracing::warn!("Failed to receive collateral event: {:?}", err);
                        }
                    },
                    recv(batch_event_rx) -> res => match res {
                        Ok(event) => {
                            tracing::trace!("Batch event");
                            if let Err(err) = solver.handle_batch_event(event) {
                                tracing::warn!("Failed to handle batch event: {:?}", err);
                            }
                        }
                        Err(err) => {
                            tracing::warn!("Failed to receive batch event: {:?}", err);
                        }
                    },
                    recv(inventory_event_rx) -> res => match res {
                        Ok(event) => {
                            event.with_tracing(|notification| {
                                tracing::trace!("Inventory event: {:?}", notification);
                                if let Err(err) = solver.handle_inventory_event(notification) {
                                    tracing::warn!("Failed to handle inventory event: {:?}", err);
                                }
                            })
                        }
                        Err(err) => {
                            tracing::warn!("Failed to receive inventory event: {:?}", err);
                        }
                    },
                    recv(basket_event_rx) -> res => match res {
                        Ok(event) => {
                            if let Err(err) = solver.handle_basket_event(event) {
                                tracing::warn!("Failed to handle basket event: {:?}", err);
                            }
                        }
                        Err(err) => {
                            tracing::warn!("Failed to receive basket event: {:?}", err);
                        }
                    },
                    recv(index_event_rx) -> res => match res {
                        Ok(event) => {
                            event.with_tracing(|notification| {
                                tracing::trace!("Index order event");
                                if let Err(err) = solver.handle_index_order(notification) {
                                    tracing::warn!("Failed to handle index order event: {:?}", err);
                                }
                            })
                        }
                        Err(err) => {
                            tracing::warn!("Failed to receive index order event: {:?}", err);
                        }
                    },
                    recv(chain_event_rx) -> res => match res {
                        Ok(event) => {
                            tracing::trace!("Chain event");
                            if let Err(err) = solver.handle_chain_event(event) {
                                tracing::warn!("Failed to handle chain event: {:?}", err);
                            }
                        },
                        Err(err) => {
                            tracing::warn!("Failed to receive chain event: {:?}", err);
                        }
                    },
                    default(tick_delta) => {
                        solver.solve(Utc::now());
                    }
                }
            }
            tracing::info!("Solver exited");
        });

        self.stopping_solver
            .replace((stop_solver_tx, solver_stopped_rx));

        Ok(())
    }

    pub async fn run_quotes_solver(&mut self) -> Result<()> {
        let solver = self.solver.clone().ok_or_eyre("Failed to get solver")?;

        let (stop_solver_tx, stop_solver_rx) = unbounded::<()>();
        let (solver_stopped_tx, solver_stopped_rx) = oneshot::channel();

        let (basket_event_tx, basket_event_rx) = unbounded::<BasketNotification>();
        let (chain_event_tx, chain_event_rx) = unbounded::<ChainNotification>();

        let basket_manager = self.with_basket_manager.try_get_basket_manager_cloned()?;
        let chain_connector = self.with_chain_connector.try_get_chain_connector_cloned()?;

        basket_manager
            .write()
            .get_single_observer_mut()
            .set_observer_from(basket_event_tx);

        chain_connector
            .write()
            .map_err(|err| eyre!("Failed to obtain lock on chain connector: {:?}", err))?
            .set_observer_from(chain_event_tx);

        let tick_delta = time::Duration::from_millis(
            self.solver_tick_interval
                .map(|d| d.num_milliseconds())
                .unwrap_or_default() as u64,
        );

        spawn(move || {
            tracing::info!("Solver started");
            loop {
                select! {
                    recv(stop_solver_rx) -> _ => {
                        if let Err(err) = solver_stopped_tx.send(()) {
                            tracing::warn!("Failed to send solver stopped event: {:?}", err);
                        }
                        break;
                    },
                    recv(basket_event_rx) -> res => match res {
                        Ok(event) => {
                            if let Err(err) = solver.handle_basket_event(event) {
                                tracing::warn!("Failed to handle basket event: {:?}", err);
                            }
                        }
                        Err(err) => {
                            tracing::warn!("Failed to receive basket event: {:?}", err);
                        }
                    },
                    recv(chain_event_rx) -> res => match res {
                        Ok(event) => {
                            tracing::trace!("Chain event");
                            if let Err(err) = solver.handle_chain_event(event) {
                                tracing::warn!("Failed to handle chain event: {:?}", err);
                            }
                        },
                        Err(err) => {
                            tracing::warn!("Failed to receive chain event: {:?}", err);
                        }
                    },
                    default(tick_delta) => {
                        solver.solve(Utc::now());
                    }
                }
            }
            tracing::info!("Solver exited");
        });

        self.stopping_solver
            .replace((stop_solver_tx, solver_stopped_rx));

        Ok(())
    }

    async fn stop_solver(&mut self) -> Result<()> {
        if let Some((stop_solver_tx, solver_stopped_rx)) = self.stopping_solver.take() {
            stop_solver_tx.send(()).unwrap();
            solver_stopped_rx.await.unwrap();

            Ok(())
        } else {
            Err(eyre!("Cannot stop solver: Not started"))
        }
    }

    pub async fn run(&mut self) -> Result<()> {
        self.run_orders_backend().await?;
        self.run_quotes_backend().await?;
        self.run_market_data().await?;
        self.run_solver().await?;
        self.load_baskets()?;
        Ok(())
    }

    pub async fn stop(&mut self) -> Result<()> {
        self.stop_orders_backend().await?;
        self.stop_quotes_backend().await?;
        self.stop_solver().await?;
        self.stop_market_data().await?;
        Ok(())
    }

    pub async fn run_quotes(&mut self) -> Result<()> {
        self.run_quotes_backend().await?;
        self.run_market_data().await?;
        self.run_quotes_solver().await?;
        self.load_baskets()?;
        Ok(())
    }

    pub async fn stop_quotes(&mut self) -> Result<()> {
        self.stop_quotes_backend().await?;
        self.stop_solver().await?;
        self.stop_market_data().await?;
        Ok(())
    }
}

impl SolverConfigBuilder {
    pub fn build(self) -> Result<SolverConfig, ConfigBuildError> {
        let mut config = self.try_build()?;

        let strategy = config
            .with_strategy
            .try_get_solver_strategy_cloned()
            .map_err(|_| ConfigBuildError::UninitializedField("with_strategy.simple_solver"))?;

        let order_id_provider = config
            .with_order_ids
            .try_get_order_id_provider_cloned()
            .map_err(|_| {
                ConfigBuildError::UninitializedField("with_order_ids.order_id_provider")
            })?;

        let basket_manager = config
            .with_basket_manager
            .try_get_basket_manager_cloned()
            .map_err(|_| {
                ConfigBuildError::UninitializedField("with_basket_manager.basket_manager")
            })?;

        let price_tracker = config
            .with_market_data
            .try_get_price_tracker_cloned()
            .map_err(|_| ConfigBuildError::UninitializedField("with_market_data.price_tracker"))?;

        let order_book_manager = config
            .with_market_data
            .try_get_book_manager_cloned()
            .map_err(|_| ConfigBuildError::UninitializedField("with_market_data.book_manager"))?;

        let batch_manager = config
            .with_batch_manager
            .try_get_batch_manager_cloned()
            .map_err(|_| {
                ConfigBuildError::UninitializedField("with_batch_manager.batch_manager")
            })?;

        let collateral_manager = config
            .with_collateral_manager
            .try_get_collateral_manager_cloned()
            .map_err(|_| {
                ConfigBuildError::UninitializedField("with_collateral_manager.collateral_manager")
            })?;

        let inventory_manager = config
            .with_order_sender
            .try_get_inventory_manager_cloned()
            .map_err(|_| {
                ConfigBuildError::UninitializedField("with_order_sender.inventory_manager")
            })?;

        let index_order_manager = config
            .with_index_order_manager
            .try_get_index_order_manager_cloned()
            .map_err(|_| {
                ConfigBuildError::UninitializedField("with_order_sender.index_order_manager")
            })?;

        let quote_request_manager = config
            .with_quote_request_manager
            .try_get_quote_request_manager_cloned()
            .map_err(|_| {
                ConfigBuildError::UninitializedField("with_order_sender.quote_request_manager")
            })?;

        let chain_connector = config
            .with_chain_connector
            .try_get_chain_connector_cloned()
            .map_err(|_| {
                ConfigBuildError::UninitializedField("with_chain_connector.chain_connector")
            })?;

        config.solver.replace(Arc::new(Solver::new(
            strategy,
            order_id_provider,
            basket_manager,
            price_tracker,
            order_book_manager,
            chain_connector,
            batch_manager,
            collateral_manager,
            index_order_manager,
            quote_request_manager,
            inventory_manager,
            config.max_batch_size,
            config.zero_threshold,
            config.client_order_wait_period,
            config.client_quote_wait_period,
        )));

        Ok(config)
    }
}<|MERGE_RESOLUTION|>--- conflicted
+++ resolved
@@ -548,7 +548,6 @@
                     },
                     recv(server_quote_rx) -> res => match res {
                         Ok(event) => {
-<<<<<<< HEAD
                             event.with_tracing(|notification| {
                                 tracing::trace!("Server quote event");
                                 match quote_request_manager.write() {
@@ -559,15 +558,6 @@
                                     Err(err) => {
                                         tracing::warn!("Failed to obtain lock on index order manager: {:?}", err);
                                     }
-=======
-                            tracing::trace!("Server quote event");
-                            match quote_request_manager.write() {
-                                Ok(mut manager) => if let Err(err) = manager.handle_server_message(&*event) {
-                                    tracing::warn!("Failed to handle index order event: {:?}", err);
-                                }
-                                Err(err) => {
-                                    tracing::warn!("Failed to obtain lock on index order manager: {:?}", err);
->>>>>>> bc9751de
                                 }
                             })
                         },
