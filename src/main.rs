--- conflicted
+++ resolved
@@ -24,6 +24,7 @@
     blockchain::chain_connector::ChainNotification,
     server::server::{Server, ServerEvent},
 };
+use itertools::Itertools;
 use parking_lot::RwLock;
 use rust_decimal::dec;
 use std::{env, sync::Arc};
@@ -40,13 +41,6 @@
     signal::unix::{signal, SignalKind},
     time::sleep,
 };
-<<<<<<< HEAD
-=======
-use tokio::{
-    signal::unix::{signal, SignalKind},
-    time::sleep,
-};
->>>>>>> f4d34b9a
 
 #[derive(Parser, Debug)]
 #[command(author, version, about, long_about = None)]
@@ -60,12 +54,9 @@
     #[arg(long, short)]
     log_path: Option<String>,
 
-<<<<<<< HEAD
-=======
     #[arg(long, short)]
     config_path: Option<String>,
     
->>>>>>> f4d34b9a
     #[arg(long, short, action = clap::ArgAction::SetTrue)]
     term_log_off: bool,
 }
