--- conflicted
+++ resolved
@@ -17,16 +17,11 @@
         simple_router::SimpleCollateralRouterConfig,
         simple_server::SimpleServerConfig,
         simple_solver::SimpleSolverConfig,
-<<<<<<< HEAD
         solver::{
             ChainConnectorConfig, OrderIdProviderConfig, ServerConfig, SolverConfig,
             SolverStrategyConfig,
         },
-        timestamp_ids::{util::make_timestamp_id, TimestampOrderIdsConfig},
-=======
-        solver::{ChainConnectorConfig, OrderIdProviderConfig, SolverConfig, SolverStrategyConfig},
         timestamp_ids::TimestampOrderIdsConfig,
->>>>>>> 4678af7e
     },
     blockchain::chain_connector::ChainNotification,
     index::basket::{AssetWeight, BasketDefinition},
@@ -85,10 +80,7 @@
     let client_order_wait_period = TimeDelta::seconds(5);
     let client_quote_wait_period = TimeDelta::seconds(1);
 
-<<<<<<< HEAD
     let api_key = "1UaTvpzopfaQ1qxDkoolFm2t7qveaLPA5mquFfk1RqgoKl6PLePyxDXzQ02GZxe6".to_string(); //env::var("BINANCE_API_KEY").expect("No API key in env");
-=======
-    let api_key = env::var("BINANCE_API_KEY").expect("No API key in env");
     let trading_enabled = env::var("BINANCE_TRADING_ENABLED")
         .map(|s| {
             1 == s
@@ -96,7 +88,6 @@
                 .expect("Failed to parse BINANCE_TRADING_ENABLED environment variable")
         })
         .unwrap_or_default();
->>>>>>> 4678af7e
     let credentials = Credentials::new(
         api_key,
         trading_enabled,
@@ -139,7 +130,8 @@
         .build_arc()
         .expect("Failed to build order ID provider");
 
-<<<<<<< HEAD
+    let timestamp_order_ids = order_id_config.expect_timestamp_order_ids_cloned();
+    
     // let server_config = SimpleServerConfig::builder()
     //     .build_arc()
     //     .expect("Failed to build server");
@@ -148,11 +140,6 @@
 
     let server_config = AxumServerConfig::builder()
         .address("127.0.0.1:3000")
-=======
-    let timestamp_order_ids = order_id_config.expect_timestamp_order_ids_cloned();
-
-    let server_config = SimpleServerConfig::builder()
->>>>>>> 4678af7e
         .build_arc()
         .expect("Failed to build server");
 
@@ -278,31 +265,17 @@
 
     sleep(std::time::Duration::from_secs(2)).await;
 
-<<<<<<< HEAD
     // simple_server
     //     .read()
     //     .publish_event(&Arc::new(ServerEvent::NewIndexOrder {
     //         chain_id: 1,
     //         address: get_mock_address_1(),
-    //         client_order_id: make_timestamp_id("C-"),
+    //         client_order_id: timestamp_order_ids.write().make_timestamp_id("C-"),
     //         symbol: cli.symbol,
     //         side: cli.side,
     //         collateral_amount: cli.collateral_amount,
     //         timestamp: Utc::now(),
     //     }));
-=======
-    simple_server
-        .read()
-        .publish_event(&Arc::new(ServerEvent::NewIndexOrder {
-            chain_id: 1,
-            address: get_mock_address_1(),
-            client_order_id: timestamp_order_ids.write().make_timestamp_id("C-"),
-            symbol: cli.symbol,
-            side: cli.side,
-            collateral_amount: cli.collateral_amount,
-            timestamp: Utc::now(),
-        }));
->>>>>>> 4678af7e
 
     sleep(std::time::Duration::from_secs(30)).await;
 
