--- conflicted
+++ resolved
@@ -52,12 +52,9 @@
     #[arg(long, short)]
     log_path: Option<String>,
 
-<<<<<<< HEAD
     #[arg(long, short)]
     config_path: Option<String>,
     
-=======
->>>>>>> dd998984
     #[arg(long, short, action = clap::ArgAction::SetTrue)]
     term_log_off: bool,
 }
