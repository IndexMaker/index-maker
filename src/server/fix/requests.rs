use std::fmt;

use crate::server::fix::messages::*;
use alloy::primitives::bytes;
use axum_fix_server::{
    messages::{FixMessage, ServerRequest as AxumServerRequest, SessionId},
    plugins::{seq_num_plugin::WithSeqNumPlugin, user_plugin::WithUserPlugin},
};
use ethers_core::utils::keccak256;
use eyre::{eyre, Result};
<<<<<<< HEAD
=======
use hex::FromHex;
use k256::ecdsa::signature::DigestVerifier;
use k256::ecdsa::{signature::Verifier, Signature, VerifyingKey};
use k256::elliptic_curve::generic_array::GenericArray;
>>>>>>> ab1d37a8
use serde::{
    de::{self, Visitor},
    Deserialize, Deserializer, Serialize,
};
<<<<<<< HEAD
use symm_core::core::bits::Address;

use crate::server::fix::messages::*;

=======
use serde_json::{json, Map, Value};
use sha2::{Digest, Sha256};
use symm_core::core::bits::Address;

>>>>>>> ab1d37a8
#[derive(Serialize, Debug)]
pub struct FixRequest {
    #[serde(skip)]
    pub session_id: SessionId,
    pub standard_header: FixHeader,
    pub chain_id: u32,
    pub address: Address,
    #[serde(flatten)]
    pub body: RequestBody,
    pub standard_trailer: Option<FixTrailer>,
}

impl WithSeqNumPlugin for FixRequest {
    fn get_seq_num(&self) -> u32 {
        self.standard_header.seq_num
    }

    fn set_seq_num(&mut self, seq_num: u32) {
        self.standard_header.seq_num = seq_num;
    }
}

impl WithUserPlugin for FixRequest {
    fn get_user_id(&self) -> (u32, Address) {
        (self.chain_id, self.address)
    }
}

impl<'de> Deserialize<'de> for FixRequest {
    fn deserialize<D>(deserializer: D) -> Result<Self, D::Error>
    where
        D: Deserializer<'de>,
    {
        struct FixRequestVisitor;

        impl<'de> Visitor<'de> for FixRequestVisitor {
            type Value = FixRequest;

            fn expecting(&self, formatter: &mut fmt::Formatter) -> fmt::Result {
                formatter.write_str("struct FixRequest")
            }

            fn visit_map<V>(self, mut map: V) -> Result<Self::Value, V::Error>
            where
                V: serde::de::MapAccess<'de>,
            {
                let mut standard_header: Option<FixHeader> = None;
                let mut chain_id: Option<u32> = None;
                let mut address: Option<Address> = None;
                let mut standard_trailer: Option<FixTrailer> = None;
                let mut body_fields: serde_json::Map<String, serde_json::Value> =
                    serde_json::Map::new();

                while let Some(key) = map.next_key::<String>()? {
                    match key.as_str() {
                        "standard_header" => standard_header = Some(map.next_value()?),
                        "chain_id" => chain_id = Some(map.next_value()?),
                        "address" => address = Some(map.next_value()?),
                        "standard_trailer" => standard_trailer = Some(map.next_value()?),
                        _ => {
                            // Collect all other fields into a map for the body
                            let value: serde_json::Value = map.next_value()?;
                            body_fields.insert(key, value);
                        }
                    }
                }

                let standard_header =
                    standard_header.ok_or_else(|| de::Error::missing_field("standard_header"))?;
                let chain_id = chain_id.ok_or_else(|| de::Error::missing_field("chain_id"))?;
                let address = address.ok_or_else(|| de::Error::missing_field("address"))?;
<<<<<<< HEAD
                let standard_trailer =
                    standard_trailer.ok_or_else(|| de::Error::missing_field("standard_trailer"))?;
=======
                let standard_trailer = standard_trailer; // allow None
>>>>>>> ab1d37a8

                let msg_type = &standard_header.msg_type;
                let body = match msg_type.as_str() {
                    "NewIndexOrder" => {
                        let client_order_id = body_fields
                            .remove("client_order_id")
                            .and_then(|v| serde_json::from_value::<String>(v).ok())
                            .ok_or_else(|| de::Error::missing_field("client_order_id"))?;

                        let symbol = body_fields
                            .remove("symbol")
                            .and_then(|v| serde_json::from_value::<String>(v).ok())
                            .ok_or_else(|| de::Error::missing_field("symbol"))?;

                        let side = body_fields
                            .remove("side")
                            .and_then(|v| serde_json::from_value::<String>(v).ok())
                            .ok_or_else(|| de::Error::missing_field("side"))?;

                        let amount = body_fields
                            .remove("amount")
                            .and_then(|v| serde_json::from_value::<String>(v).ok())
                            .ok_or_else(|| de::Error::missing_field("amount"))?;

                        RequestBody::NewIndexOrderBody {
                            client_order_id,
                            symbol,
                            side,
                            amount,
                        }
                    }
                    "CancelIndexOrder" => {
                        // Extract fields for CancelIndexOrderBody
                        let client_order_id = body_fields
                            .remove("client_order_id")
                            .and_then(|v| serde_json::from_value::<String>(v).ok())
                            .ok_or_else(|| de::Error::missing_field("client_order_id"))?;

                        let symbol = body_fields
                            .remove("symbol")
                            .and_then(|v| serde_json::from_value::<String>(v).ok())
                            .ok_or_else(|| de::Error::missing_field("symbol"))?;

                        let amount = body_fields
                            .remove("amount")
                            .and_then(|v| serde_json::from_value::<String>(v).ok())
                            .ok_or_else(|| de::Error::missing_field("amount"))?;

                        RequestBody::CancelIndexOrderBody {
                            client_order_id,
                            symbol,
                            amount,
                        }
                    }
                    "NewQuoteRequest" => {
                        let client_quote_id = body_fields
                            .remove("client_quote_id")
                            .and_then(|v| serde_json::from_value::<String>(v).ok())
                            .ok_or_else(|| de::Error::missing_field("client_quote_id"))?;

                        let symbol = body_fields
                            .remove("symbol")
                            .and_then(|v| serde_json::from_value::<String>(v).ok())
                            .ok_or_else(|| de::Error::missing_field("symbol"))?;

                        let side = body_fields
                            .remove("side")
                            .and_then(|v| serde_json::from_value::<String>(v).ok())
                            .ok_or_else(|| de::Error::missing_field("side"))?;

                        let amount = body_fields
                            .remove("amount")
                            .and_then(|v| serde_json::from_value::<String>(v).ok())
                            .ok_or_else(|| de::Error::missing_field("amount"))?;

                        RequestBody::NewQuoteRequestBody {
                            client_quote_id,
                            symbol,
                            side,
                            amount,
                        }
                    }
                    "CancelQuoteRequest" => {
                        let client_quote_id = body_fields
                            .remove("client_quote_id")
                            .and_then(|v| serde_json::from_value::<String>(v).ok())
                            .ok_or_else(|| de::Error::missing_field("client_quote_id"))?;

                        let symbol = body_fields
                            .remove("symbol")
                            .and_then(|v| serde_json::from_value::<String>(v).ok())
                            .ok_or_else(|| de::Error::missing_field("symbol"))?;

                        RequestBody::CancelQuoteRequestBody {
                            client_quote_id,
                            symbol,
                        }
                    }
                    "AccountToCustody" => serde_json::from_value(serde_json::Value::Object(
                        body_fields,
                    ))
                    .map_err(|e| {
                        de::Error::custom(format!(
                            "Failed to deserialize AccountToCustody body: {}",
                            e
                        ))
                    })?,
                    "CustodyToAccount" => serde_json::from_value(serde_json::Value::Object(
                        body_fields,
                    ))
                    .map_err(|e| {
                        de::Error::custom(format!(
                            "Failed to deserialize CustodyToAccount body: {}",
                            e
                        ))
                    })?,
                    _ => {
                        return Err(de::Error::custom(format!(
                            "Unknown message type: {}",
                            msg_type
                        )))
                    }
                };

                Ok(FixRequest {
                    session_id: SessionId::from("S-1"),
                    standard_header,
                    chain_id,
                    address,
                    body,
                    standard_trailer,
                })
            }
        }

        deserializer.deserialize_struct(
            "FixRequest",
            &[
                "standard_header",
                "chain_id",
                "address",
                "body",
                "standard_trailer",
            ],
            FixRequestVisitor,
        )
    }
}

impl AxumServerRequest for FixRequest {
    fn deserialize_from_fix(
        message: FixMessage,
        this_session_id: &SessionId,
    ) -> Result<Self, eyre::Error> {
        let mut request: FixRequest = serde_json::from_str(&message.to_string())
            .map_err(|e| eyre!("Failed to deserialize FixMessage into FixRequest: {}", e))?;

        // Set the session_id
        request.session_id = this_session_id.clone();
        tracing::info!(
<<<<<<< HEAD
            "FIX server request received from {}: {}",
            request.session_id,
            request.standard_header.msg_type
=======
            session_id = %request.session_id,
            msg_type = %request.standard_header.msg_type,
            "FIX server request received",
>>>>>>> ab1d37a8
        );
        Ok(request)
    }
}

impl FixRequest {
    pub fn verify_signature(&self) -> Result<()> {
        // Only verify if it's not a Quote request
        let msg_type = &self.standard_header.msg_type;
        if msg_type.contains("Quote") {
            return Ok(()); // No signature check for Quotes
        }

        let trailer = self
            .standard_trailer
            .as_ref()
            .ok_or_else(|| eyre!("Missing trailer"))?;

        let pub_key_hex = trailer
            .public_key
            .get(0)
            .ok_or_else(|| eyre!("Missing public key"))?
            .trim_start_matches("0x");

        let sig_hex = trailer
            .signature
            .get(0)
            .ok_or_else(|| eyre!("Missing signature"))?
            .trim_start_matches("0x");

        let pub_key_bytes = hex::decode(pub_key_hex)?;
        if pub_key_bytes.len() != 65 || pub_key_bytes[0] != 0x04 {
            return Err(eyre!("Invalid uncompressed SEC1 public key format"));
        }

        // Decode signature
        let mut sig_bytes = hex::decode(sig_hex.trim_start_matches("0x"))?;
        if sig_bytes.len() != 64 {
            return Err(eyre!(
                "Signature must be exactly 64 bytes, got {}",
                sig_bytes.len()
            ));
        }
        let sig_array: &GenericArray<u8, _> = GenericArray::from_slice(&sig_bytes);
        let signature =
            Signature::from_bytes(sig_array).map_err(|e| eyre!("Invalid signature: {}", e))?;

        // Parse verifying key
        let verifying_key = VerifyingKey::from_sec1_bytes(&pub_key_bytes)
            .map_err(|e| eyre!("Invalid public key: {}", e))?;

        let msg_type = &self.standard_header.msg_type;
        let id = match &self.body {
            RequestBody::NewIndexOrderBody {
                client_order_id, ..
            } => client_order_id,
            RequestBody::CancelIndexOrderBody {
                client_order_id, ..
            } => client_order_id,
            RequestBody::NewQuoteRequestBody {
                client_quote_id, ..
            } => client_quote_id,
            RequestBody::CancelQuoteRequestBody {
                client_quote_id, ..
            } => client_quote_id,
            _ => return Err(eyre!("Unsupported msg_type")),
        };

        let payload_str = format!("{{\"msg_type\":\"{}\",\"id\":\"{}\"}}", msg_type, id);

        let mut hasher = Sha256::new();
        hasher.update(payload_str.as_bytes());
        let hash = hasher.finalize();

        let mut hasher = Sha256::new();
        hasher.update(payload_str.as_bytes());
        verifying_key
            .verify_digest(hasher, &signature)
            .map_err(|_| eyre!("Signature verification failed"))?;

        Ok(())
    }
}

#[cfg(test)]
mod tests {
    use super::*;
    use ethers_core::utils::keccak256;
    use serde_json::json;

    #[test]
    fn test_signature_verification_with_static_data() {
        let pubkey_hex = "0x04bac1a969ad21dbb9928a4cc0824ac8b6631d44056b3ce7cb18a406d2e9c538bea50a11f7a3c51a913c5875da00f650b4739796742b15622fcbaed51b15a9da4c";
        let signature_hex = "0xbf169e19c6cc1762ddeb0c8fbcd46d9e7b3131b8e277bc1e55aa841c6d81ab106768ca23071d0f9ae15fe50b72cd07e8ba4ffdd6320fbcd9839c5820fe27236a";

        let payload = json!({
          "standard_header": {
            "msg_type": "NewIndexOrder",
            "sender_comp_id": "CLIENT",
            "target_comp_id": "SERVER",
            "seq_num": 1,
            "timestamp": "2025-07-30T11:58:59.323Z"
          },
          "chain_id": 1,
          "address": "0x1234567890abcdef1234567890abcdef12345678",
          "client_order_id": "Q-1753953950462",
          "symbol": "SY100",
          "side": "1",
          "amount": "1000"
        });

        let payload_bytes = serde_json::to_vec(&payload).unwrap();
        let hash: [u8; 32] = keccak256(payload_bytes);
        let mut full_msg = payload.as_object().unwrap().clone();
        full_msg.insert(
            "standard_trailer".to_string(),
            json!({
                "public_key": [pubkey_hex],
                "signature": [signature_hex]
            }),
        );

        let full_json = serde_json::Value::Object(full_msg);
        let mut fix: FixRequest = serde_json::from_value(full_json).unwrap();
        fix.session_id = SessionId::from("S-1");

        let result = fix.verify_signature();
        assert!(
            result.is_ok(),
            "Signature verification failed: {:?}",
            result.unwrap_err()
        );
    }
    #[test]
    fn test_quote_request_without_signature() {
        let fix_json = json!({
          "standard_header": {
            "msg_type": "NewQuoteRequest",
            "sender_comp_id": "CLIENT",
            "target_comp_id": "SERVER",
            "seq_num": 1,
            "timestamp": "2025-07-30T10:13:59.648Z"
          },
          "chain_id": 1,
          "address": "0x1234567890abcdef1234567890abcdef12345678",
          "client_quote_id": "Q-1753870439648",
          "symbol": "SY100",
          "side": "1",
          "amount": "1000"
        });

        let mut fix: FixRequest = serde_json::from_value(fix_json).unwrap();
        fix.session_id = SessionId::from("S-1");

        // Should pass, since it's a quote request and signature is not required
        assert!(
            fix.verify_signature().is_ok(),
            "Quote request without signature should pass verification"
        );
    }
}<|MERGE_RESOLUTION|>--- conflicted
+++ resolved
@@ -8,28 +8,18 @@
 };
 use ethers_core::utils::keccak256;
 use eyre::{eyre, Result};
-<<<<<<< HEAD
-=======
 use hex::FromHex;
 use k256::ecdsa::signature::DigestVerifier;
 use k256::ecdsa::{signature::Verifier, Signature, VerifyingKey};
 use k256::elliptic_curve::generic_array::GenericArray;
->>>>>>> ab1d37a8
 use serde::{
     de::{self, Visitor},
     Deserialize, Deserializer, Serialize,
 };
-<<<<<<< HEAD
-use symm_core::core::bits::Address;
-
-use crate::server::fix::messages::*;
-
-=======
 use serde_json::{json, Map, Value};
 use sha2::{Digest, Sha256};
 use symm_core::core::bits::Address;
 
->>>>>>> ab1d37a8
 #[derive(Serialize, Debug)]
 pub struct FixRequest {
     #[serde(skip)]
@@ -101,12 +91,7 @@
                     standard_header.ok_or_else(|| de::Error::missing_field("standard_header"))?;
                 let chain_id = chain_id.ok_or_else(|| de::Error::missing_field("chain_id"))?;
                 let address = address.ok_or_else(|| de::Error::missing_field("address"))?;
-<<<<<<< HEAD
-                let standard_trailer =
-                    standard_trailer.ok_or_else(|| de::Error::missing_field("standard_trailer"))?;
-=======
                 let standard_trailer = standard_trailer; // allow None
->>>>>>> ab1d37a8
 
                 let msg_type = &standard_header.msg_type;
                 let body = match msg_type.as_str() {
@@ -267,15 +252,9 @@
         // Set the session_id
         request.session_id = this_session_id.clone();
         tracing::info!(
-<<<<<<< HEAD
-            "FIX server request received from {}: {}",
-            request.session_id,
-            request.standard_header.msg_type
-=======
             session_id = %request.session_id,
             msg_type = %request.standard_header.msg_type,
             "FIX server request received",
->>>>>>> ab1d37a8
         );
         Ok(request)
     }
