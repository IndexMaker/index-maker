--- conflicted
+++ resolved
@@ -21,10 +21,6 @@
 }
 
 impl FixResponse {
-<<<<<<< HEAD
-    // New method to create a NAK response for errors
-=======
->>>>>>> ab1d37a8
     pub fn create_nak(
         user_id: &(u32, Address),
         session_id: &SessionId,
@@ -80,15 +76,6 @@
     }
 
     fn serialize_into_fix(&self) -> Result<FixMessage> {
-<<<<<<< HEAD
-        // Serialize the response to JSON
-        let json_str =
-            serde_json::to_string(self).map_err(|e| eyre!("Failed to serialize message: {}", e))?;
-        tracing::info!(
-            "FIX server response sent to {}: {}",
-            self.session_id,
-            self.standard_header.msg_type
-=======
         let json_str =
             serde_json::to_string(self).map_err(|e| eyre!("Failed to serialize message: {}", e))?;
 
@@ -97,7 +84,6 @@
             msg_type = %self.standard_header.msg_type,
             json_data = %json_str,
             "FIX server response sent",
->>>>>>> ab1d37a8
         );
         Ok(FixMessage(json_str.to_owned()))
     }
