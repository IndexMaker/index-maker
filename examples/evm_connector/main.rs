--- conflicted
+++ resolved
@@ -4,19 +4,23 @@
     thread::{sleep, spawn},
     time::Duration,
 };
-
+use serde_json::json;
+use symm_core::{
+    core::{
+        logging::log_init,
+    },
+    init_log,
+};
 use alloy::{
     primitives::{keccak256, Address, Bytes, B256, U256},
     providers::{Provider, ProviderBuilder},
     sol,
-    sol_types::SolEvent,
     transports::ws::WsConnect,
 };
 use alloy_evm_connector::evm_connector::EvmConnector;
 use alloy_rpc_types_eth::Filter;
 use chrono::Utc;
 use crossbeam::{channel::unbounded, select};
-use eyre::eyre;
 use futures_util::StreamExt;
 use index_core::{
     blockchain::chain_connector::{ChainConnector, ChainNotification},
@@ -25,10 +29,9 @@
 use itertools::Itertools;
 use parking_lot::RwLock;
 use rust_decimal::dec;
-<<<<<<< HEAD
 use symm_core::core::{
     bits::Amount,
-    functional::{IntoObservableSingleFun, IntoObservableSingleVTable},
+    functional::{IntoObservableSingleFun},
 };
 
 sol! {
@@ -46,16 +49,6 @@
     };
     Ok(s_fmt.parse::<Amount>()?)
 }
-=======
-use serde_json::json;
-use symm_core::{
-    core::{
-        functional::{IntoObservableSingleFun, IntoObservableSingleVTable},
-        logging::log_init,
-    },
-    init_log,
-};
->>>>>>> 5b26a5ef
 
 pub fn handle_chain_event(event: &ChainNotification) {
     match event {
@@ -105,12 +98,7 @@
 
 #[tokio::main]
 pub async fn main() {
-<<<<<<< HEAD
-    use chrono::Utc;
-    use futures_util::StreamExt;
-=======
     init_log!();
->>>>>>> 5b26a5ef
 
     let evm_connector = Arc::new(RwLock::new(EvmConnector::new()));
 
@@ -121,11 +109,6 @@
     let handle_event_internal = move |e: ChainNotification| {
         let evm_connector = evm_connector_weak.upgrade().unwrap();
         match e {
-<<<<<<< HEAD
-            ChainNotification::ChainConnected { .. } => {}
-            ChainNotification::ChainDisconnected { .. } => {}
-            ChainNotification::CuratorWeightsSet(symbol, basket_definition) => {
-=======
             ChainNotification::ChainConnected {
                 chain_id,
                 timestamp,
@@ -144,7 +127,6 @@
                     "Curator weights set");
 
                 // When we receive curator weights, we respond with solver weights set
->>>>>>> 5b26a5ef
                 let individual_prices = HashMap::from_iter([
                     ("A1".into(), dec!(100000.0)),
                     ("A2".into(), dec!(1000.0)),
@@ -163,15 +145,8 @@
                 amount,
                 timestamp,
             } => {
-<<<<<<< HEAD
-                println!(
-                    "(evm-connector-main) Deposit {} {} {} {}",
-                    chain_id, address, amount, timestamp
-                );
-=======
                 tracing::info!(%chain_id, %address, %amount, %timestamp, "Deposit");
                 // When we receive deposit, we respond with mint and burn
->>>>>>> 5b26a5ef
                 evm_connector.write().mint_index(
                     chain_id,
                     "I1".into(),
@@ -190,11 +165,8 @@
                 amount,
                 timestamp,
             } => {
-<<<<<<< HEAD
-=======
                 tracing::info!(%chain_id, %address, %amount, %timestamp, "Withdrawal request");
                 // When we receive withdrawal request, we respond with withdraw
->>>>>>> 5b26a5ef
                 evm_connector
                     .write()
                     .withdraw(chain_id, address, amount, dec!(1000.0), timestamp);
@@ -209,7 +181,6 @@
         tx_for_observer.send(e).unwrap();
     });
 
-<<<<<<< HEAD
     // Start + connect
     {
         let mut conn = evm_connector.write();
@@ -242,24 +213,6 @@
     let ws = WsConnect::new(ws_url);
     let provider = ProviderBuilder::new()
         .on_ws(ws)
-=======
-    tracing::info!("Starting EVM connector...");
-
-    evm_connector
-        .write()
-        .start()
-        .expect("Failed to start EVM connector");
-
-    tracing::info!("Connecting EVM connector...");
-
-    let anvil_url = String::from("http://127.0.0.1:8545");
-    let anvil_default_pk =
-        String::from("0xac0974bec39a17e36ba4a6b4d238ff944bacb478cbed5efcae784d7bf4f2ff80");
-
-    evm_connector
-        .write()
-        .connect_chain(42161, anvil_url, anvil_default_pk)
->>>>>>> 5b26a5ef
         .await
         .expect("ws connect failed");
 
@@ -356,13 +309,8 @@
         }
     });
 
-<<<<<<< HEAD
     // ---------- Existing crossbeam loop ----------
-    spawn(move || loop {
-        select! {
-            recv(event_rx) -> res => {
-                handle_event_internal(res.unwrap());
-=======
+
     spawn(move || {
         tracing::info!("Listening for EVM events...");
         loop {
@@ -370,7 +318,6 @@
                 recv(event_rx) -> res => {
                     handle_event_internal(res.unwrap());
                 }
->>>>>>> 5b26a5ef
             }
             tracing::info!("Finished listening for EVM events.");
         }
