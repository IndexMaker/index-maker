use alloy::{
    primitives::{keccak256, Address, Bytes, B256, U256},
    providers::{Provider, ProviderBuilder},
    sol,
    transports::ws::WsConnect,
};
use alloy_evm_connector::evm_connector::EvmConnector;
use alloy_rpc_types_eth::Filter;
use chrono::Utc;
use crossbeam::{channel::unbounded, select};
use futures_util::StreamExt;
use index_core::{
    blockchain::chain_connector::{ChainConnector, ChainNotification},
    index::basket::Basket,
};
use parking_lot::RwLock;
use rust_decimal::dec;
use serde_json::json;
<<<<<<< HEAD
use std::{
    collections::HashMap,
    sync::Arc,
    thread::{sleep, spawn},
    time::Duration,
=======
use symm_core::{
    core::{
        functional::IntoObservableSingleFun,
        logging::log_init,
    },
    init_log,
>>>>>>> 18d56958
};
use symm_core::core::{bits::Amount, functional::IntoObservableSingleFun};
use symm_core::{core::logging::log_init, init_log};

sol! {
    event Deposit(address indexed account, uint256 chainId, uint256 amount);
}

fn u256_to_amount_usdc(v: U256) -> eyre::Result<Amount> {
    // Insert decimal point 6 places from the right to avoid precision loss.
    let s = v.to_string();
    let s_fmt = if s.len() <= 6 {
        format!("0.{:0>6}", s)
    } else {
        let (intp, frac) = s.split_at(s.len() - 6);
        format!("{}.{}", intp, frac)
    };
    Ok(s_fmt.parse::<Amount>()?)
}

pub fn handle_chain_event(event: &ChainNotification) {
    match event {
        ChainNotification::ChainConnected {
            chain_id,
            timestamp,
        } => {
            tracing::info!(%chain_id, %timestamp, "Chain connected");
        }
        ChainNotification::ChainDisconnected {
            chain_id,
            reason,
            timestamp,
        } => {
            tracing::info!(%chain_id, %timestamp, "Chain disconnected: {}", reason);
        }
        ChainNotification::CuratorWeightsSet(symbol, basket_definition) => {
            tracing::info!(
                    %symbol, basket_definition = %json!(basket_definition.weights),
                    "Curator weights set");
        }
        ChainNotification::Deposit {
            chain_id,
            address,
            amount,
            timestamp,
        } => {
            tracing::info!(%chain_id, %address, %amount, %timestamp, "Deposit");
        }
        ChainNotification::WithdrawalRequest {
            chain_id,
            address,
            amount,
            timestamp,
        } => {
            tracing::info!(%chain_id, %address, %amount, %timestamp, "Withdrawal request");
        }
    }
}

#[tokio::main]
pub async fn main() {
    init_log!();

    let evm_connector = Arc::new(RwLock::new(EvmConnector::new()));

    let (event_tx, event_rx) = unbounded::<ChainNotification>();

    let evm_connector_weak = Arc::downgrade(&evm_connector);

    let handle_event_internal = move |e: ChainNotification| {
        let evm_connector = evm_connector_weak.upgrade().unwrap();
        match e {
            ChainNotification::ChainConnected {
                chain_id,
                timestamp,
            } => {}
            ChainNotification::ChainDisconnected {
                chain_id,
                reason,
                timestamp,
            } => {}
            ChainNotification::CuratorWeightsSet(symbol, basket_definition) => {
                // When we receive curator weights, we respond with solver weights set
                let individual_prices = HashMap::from_iter([
                    ("A1".into(), dec!(100000.0)),
                    ("A2".into(), dec!(1000.0)),
                    ("A3".into(), dec!(10.0)),
                    ("A4".into(), dec!(100.0)),
                ]);
                let basket = Arc::new(
                    Basket::new_with_prices(basket_definition, &individual_prices, dec!(1000.0))
                        .unwrap(),
                );
                evm_connector.write().solver_weights_set(symbol, basket);
            }
            ChainNotification::Deposit {
                chain_id,
                address,
                amount,
                timestamp,
            } => {
                // When we receive deposit, we respond with mint and burn
                evm_connector.write().mint_index(
                    chain_id,
                    "I1".into(),
                    dec!(2.0),
                    address,
                    amount,
                    timestamp,
                );
                evm_connector
                    .write()
                    .burn_index(chain_id, "I1".into(), dec!(1.0), address);
            }
            ChainNotification::WithdrawalRequest {
                chain_id,
                address,
                amount,
                timestamp,
            } => {
                // When we receive withdrawal request, we respond with withdraw
                evm_connector
                    .write()
                    .withdraw(chain_id, address, amount, dec!(1000.0), timestamp);
            }
        }
    };

    // Clone the sender for the observer callback
    let tx_for_observer = event_tx.clone();
    evm_connector.write().set_observer_fn(move |e| {
<<<<<<< HEAD
        tx_for_observer.send(e).unwrap();
=======
        tracing::info!("Received chain event!");
        handle_chain_event(&e);
        event_tx.send(e).unwrap();
>>>>>>> 18d56958
    });

    // Start + connect
    {
        let mut conn = evm_connector.write();
        conn.start().expect("Failed to start EvmConnector");
    }
    {
        let mut conn = evm_connector.write();
        conn.connect_arbitrum()
            .await
            .expect("Failed to connect to ARBITRUM");
    }

    // Normalize DEFAULT_RPC to ws:// if http:// is provided
    let raw = std::env::var("DEFAULT_RPC").unwrap_or_else(|_| "ws://127.0.0.1:8545".to_string());
    let ws_url = if raw.starts_with("http://") {
        raw.replacen("http://", "ws://", 1)
    } else if raw.starts_with("https://") {
        raw.replacen("https://", "wss://", 1)
    } else {
        raw
    };

    // SAME address you use in the FE
    let deposit_addr: Address = std::env::var("DEPOSIT_ADDR")
        .expect("0x3d72617b8ef426fefd1ea0765684a51862304b78")
        .parse()
        .expect("Invalid DEPOSIT_ADDR (must be 0x-prefixed, 40 hex chars)");

    // WS provider for logs
    let ws = WsConnect::new(ws_url);
    let provider = ProviderBuilder::new()
        .on_ws(ws)
        .await
        .expect("ws connect failed");

    // 3-arg event signature (NOTE: *no* 'indexed' in the signature string)
    let deposit3_sig: B256 = keccak256("Deposit(address,uint256,uint256)".as_bytes());

    // Optional other events
    let withdraw_sig: B256 = keccak256("Withdraw(uint256,address,bytes)".as_bytes());

    // Filter: contract + the 3-arg deposit (+ optional withdraw)
    let filter = alloy_rpc_types_eth::Filter::new()
        .address(deposit_addr)
        .events(vec![
            b"Deposit(address,uint256,uint256)" as &[u8],
            b"Withdraw(uint256,address,bytes)" as &[u8],
        ]);

    // Subscribe and turn into a Stream
    let mut sub = provider
        .subscribe_logs(&filter)
        .await
        .expect("subscribe_logs");
    let mut stream = sub.into_stream();

    // helper: U256 → Amount (USDC 6 decimals)
    let u256_to_amount_usdc = |v: U256| -> eyre::Result<Amount> {
        let s = v.to_string();
        let s_fmt = if s.len() <= 6 {
            format!("0.{:0>6}", s)
        } else {
            let (intp, frac) = s.split_at(s.len() - 6);
            format!("{}.{}", intp, frac)
        };
        Ok(s_fmt.parse::<Amount>()?)
    };

    // Clone sender for this async task
    let tx_for_logs = event_tx.clone();
    tokio::spawn(async move {
        while let Some(log_entry) = stream.next().await {
            // topic0 decides which event we got
            let Some(topic0) = log_entry.topic0().copied() else {
                tracing::warn!("log without topic0");
                continue;
            };
            let data: &[u8] = log_entry.inner.data.data.as_ref();

            if topic0 == deposit3_sig {
                // event Deposit(address indexed account, uint256 chainId, uint256 amount)
                // topics[1] = indexed account (left-padded 32)
                // data[0..32] = chainId, data[32..64] = amount
                let topics = log_entry.topics();
                if topics.len() < 2 || data.len() < 64 {
                    tracing::warn!("Malformed Deposit log (3-arg)");
                    continue;
                }

                // decode indexed account
                let acct_topic = topics[1].as_slice();
                let sender = Address::from_slice(&acct_topic[12..32]);

                // decode data
                let chain_id_raw = U256::from_be_slice(&data[0..32]);
                let amount_raw = U256::from_be_slice(&data[32..64]);

                let amount = match u256_to_amount_usdc(amount_raw) {
                    Ok(a) => a,
                    Err(e) => {
                        tracing::error!("amount convert failed: {e:?}");
                        continue;
                    }
                };

                let chain_id_u32: u32 = chain_id_raw.to_string().parse::<u64>().unwrap_or(0) as u32;

                let _ = tx_for_logs.send(ChainNotification::Deposit {
                    chain_id: chain_id_u32,
                    address: sender,
                    amount,
                    timestamp: Utc::now(),
                });

                tracing::info!(
                    "Deposit(3) account={:#x} chainId={} amount={}",
                    sender,
                    chain_id_u32,
                    amount
                );
            } else if topic0 == withdraw_sig {
                tracing::info!("Withdrawal event received ({} bytes)", data.len());
            } else {
                tracing::debug!("Unrecognized topic0: {topic0:?}");
            }
        }
    });

    // ---------- Existing crossbeam loop ----------

    spawn(move || {
        tracing::info!("Listening for EVM events...");
        loop {
            select! {
                recv(event_rx) -> res => {
                    handle_event_internal(res.unwrap());
                }
            }
            tracing::info!("Finished listening for EVM events.");
        }
    });

    // Keep process alive (adjust as needed)
    sleep(Duration::from_secs(600));

    // Proper shutdown
    tracing::info!("Shutting down EvmConnector...");
    evm_connector
        .write()
        .stop()
        .await
        .expect("Failed to stop EvmConnector");

    tracing::info!("EvmConnector shutdown complete");
}<|MERGE_RESOLUTION|>--- conflicted
+++ resolved
@@ -1,14 +1,12 @@
-use alloy::{
-    primitives::{keccak256, Address, Bytes, B256, U256},
-    providers::{Provider, ProviderBuilder},
-    sol,
-    transports::ws::WsConnect,
+use std::{
+    collections::HashMap,
+    sync::Arc,
+    thread::{sleep, spawn},
+    time::Duration,
 };
+
 use alloy_evm_connector::evm_connector::EvmConnector;
-use alloy_rpc_types_eth::Filter;
-use chrono::Utc;
 use crossbeam::{channel::unbounded, select};
-use futures_util::StreamExt;
 use index_core::{
     blockchain::chain_connector::{ChainConnector, ChainNotification},
     index::basket::Basket,
@@ -16,39 +14,13 @@
 use parking_lot::RwLock;
 use rust_decimal::dec;
 use serde_json::json;
-<<<<<<< HEAD
-use std::{
-    collections::HashMap,
-    sync::Arc,
-    thread::{sleep, spawn},
-    time::Duration,
-=======
 use symm_core::{
     core::{
         functional::IntoObservableSingleFun,
         logging::log_init,
     },
     init_log,
->>>>>>> 18d56958
 };
-use symm_core::core::{bits::Amount, functional::IntoObservableSingleFun};
-use symm_core::{core::logging::log_init, init_log};
-
-sol! {
-    event Deposit(address indexed account, uint256 chainId, uint256 amount);
-}
-
-fn u256_to_amount_usdc(v: U256) -> eyre::Result<Amount> {
-    // Insert decimal point 6 places from the right to avoid precision loss.
-    let s = v.to_string();
-    let s_fmt = if s.len() <= 6 {
-        format!("0.{:0>6}", s)
-    } else {
-        let (intp, frac) = s.split_at(s.len() - 6);
-        format!("{}.{}", intp, frac)
-    };
-    Ok(s_fmt.parse::<Amount>()?)
-}
 
 pub fn handle_chain_event(event: &ChainNotification) {
     match event {
@@ -131,6 +103,12 @@
                 amount,
                 timestamp,
             } => {
+                tracing::info!(
+                    "Deposit(3) account={:#x} chainId={} amount={}",
+                    address,
+                    chain_id,
+                    amount
+                );
                 // When we receive deposit, we respond with mint and burn
                 evm_connector.write().mint_index(
                     chain_id,
@@ -158,147 +136,30 @@
         }
     };
 
-    // Clone the sender for the observer callback
-    let tx_for_observer = event_tx.clone();
     evm_connector.write().set_observer_fn(move |e| {
-<<<<<<< HEAD
-        tx_for_observer.send(e).unwrap();
-=======
         tracing::info!("Received chain event!");
         handle_chain_event(&e);
         event_tx.send(e).unwrap();
->>>>>>> 18d56958
     });
 
-    // Start + connect
-    {
-        let mut conn = evm_connector.write();
-        conn.start().expect("Failed to start EvmConnector");
-    }
-    {
-        let mut conn = evm_connector.write();
-        conn.connect_arbitrum()
-            .await
-            .expect("Failed to connect to ARBITRUM");
-    }
+    tracing::info!("Starting EVM connector...");
 
-    // Normalize DEFAULT_RPC to ws:// if http:// is provided
-    let raw = std::env::var("DEFAULT_RPC").unwrap_or_else(|_| "ws://127.0.0.1:8545".to_string());
-    let ws_url = if raw.starts_with("http://") {
-        raw.replacen("http://", "ws://", 1)
-    } else if raw.starts_with("https://") {
-        raw.replacen("https://", "wss://", 1)
-    } else {
-        raw
-    };
+    evm_connector
+        .write()
+        .start()
+        .expect("Failed to start EVM connector");
 
-    // SAME address you use in the FE
-    let deposit_addr: Address = std::env::var("DEPOSIT_ADDR")
-        .expect("0x3d72617b8ef426fefd1ea0765684a51862304b78")
-        .parse()
-        .expect("Invalid DEPOSIT_ADDR (must be 0x-prefixed, 40 hex chars)");
+    tracing::info!("Connecting EVM connector...");
 
-    // WS provider for logs
-    let ws = WsConnect::new(ws_url);
-    let provider = ProviderBuilder::new()
-        .on_ws(ws)
+    let anvil_url = String::from("http://127.0.0.1:8545");
+    let anvil_default_pk =
+        String::from("0xac0974bec39a17e36ba4a6b4d238ff944bacb478cbed5efcae784d7bf4f2ff80");
+
+    evm_connector
+        .write()
+        .connect_chain(42161, anvil_url, anvil_default_pk)
         .await
-        .expect("ws connect failed");
-
-    // 3-arg event signature (NOTE: *no* 'indexed' in the signature string)
-    let deposit3_sig: B256 = keccak256("Deposit(address,uint256,uint256)".as_bytes());
-
-    // Optional other events
-    let withdraw_sig: B256 = keccak256("Withdraw(uint256,address,bytes)".as_bytes());
-
-    // Filter: contract + the 3-arg deposit (+ optional withdraw)
-    let filter = alloy_rpc_types_eth::Filter::new()
-        .address(deposit_addr)
-        .events(vec![
-            b"Deposit(address,uint256,uint256)" as &[u8],
-            b"Withdraw(uint256,address,bytes)" as &[u8],
-        ]);
-
-    // Subscribe and turn into a Stream
-    let mut sub = provider
-        .subscribe_logs(&filter)
-        .await
-        .expect("subscribe_logs");
-    let mut stream = sub.into_stream();
-
-    // helper: U256 → Amount (USDC 6 decimals)
-    let u256_to_amount_usdc = |v: U256| -> eyre::Result<Amount> {
-        let s = v.to_string();
-        let s_fmt = if s.len() <= 6 {
-            format!("0.{:0>6}", s)
-        } else {
-            let (intp, frac) = s.split_at(s.len() - 6);
-            format!("{}.{}", intp, frac)
-        };
-        Ok(s_fmt.parse::<Amount>()?)
-    };
-
-    // Clone sender for this async task
-    let tx_for_logs = event_tx.clone();
-    tokio::spawn(async move {
-        while let Some(log_entry) = stream.next().await {
-            // topic0 decides which event we got
-            let Some(topic0) = log_entry.topic0().copied() else {
-                tracing::warn!("log without topic0");
-                continue;
-            };
-            let data: &[u8] = log_entry.inner.data.data.as_ref();
-
-            if topic0 == deposit3_sig {
-                // event Deposit(address indexed account, uint256 chainId, uint256 amount)
-                // topics[1] = indexed account (left-padded 32)
-                // data[0..32] = chainId, data[32..64] = amount
-                let topics = log_entry.topics();
-                if topics.len() < 2 || data.len() < 64 {
-                    tracing::warn!("Malformed Deposit log (3-arg)");
-                    continue;
-                }
-
-                // decode indexed account
-                let acct_topic = topics[1].as_slice();
-                let sender = Address::from_slice(&acct_topic[12..32]);
-
-                // decode data
-                let chain_id_raw = U256::from_be_slice(&data[0..32]);
-                let amount_raw = U256::from_be_slice(&data[32..64]);
-
-                let amount = match u256_to_amount_usdc(amount_raw) {
-                    Ok(a) => a,
-                    Err(e) => {
-                        tracing::error!("amount convert failed: {e:?}");
-                        continue;
-                    }
-                };
-
-                let chain_id_u32: u32 = chain_id_raw.to_string().parse::<u64>().unwrap_or(0) as u32;
-
-                let _ = tx_for_logs.send(ChainNotification::Deposit {
-                    chain_id: chain_id_u32,
-                    address: sender,
-                    amount,
-                    timestamp: Utc::now(),
-                });
-
-                tracing::info!(
-                    "Deposit(3) account={:#x} chainId={} amount={}",
-                    sender,
-                    chain_id_u32,
-                    amount
-                );
-            } else if topic0 == withdraw_sig {
-                tracing::info!("Withdrawal event received ({} bytes)", data.len());
-            } else {
-                tracing::debug!("Unrecognized topic0: {topic0:?}");
-            }
-        }
-    });
-
-    // ---------- Existing crossbeam loop ----------
+        .expect("Failed to connect to ARBITRUM");
 
     spawn(move || {
         tracing::info!("Listening for EVM events...");
@@ -312,10 +173,9 @@
         }
     });
 
-    // Keep process alive (adjust as needed)
     sleep(Duration::from_secs(600));
 
-    // Proper shutdown
+    // Properly shutdown the connector to avoid the error
     tracing::info!("Shutting down EvmConnector...");
     evm_connector
         .write()
