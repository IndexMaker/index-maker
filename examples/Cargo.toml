--- conflicted
+++ resolved
@@ -5,11 +5,8 @@
 publish = false
 
 [dependencies]
-<<<<<<< HEAD
 alloy = { workspace = true }
 index-maker = { workspace = true }
-=======
->>>>>>> b3297c34
 binance-market-data = { workspace = true }
 binance-order-sending = { workspace = true }
 binance-sdk = { workspace = true, features = ["spot"] }
@@ -24,7 +21,7 @@
 rust_decimal = { workspace = true }
 serde = { workspace = true, features = ["derive"] }
 serde_json = { workspace = true }
-symm-core = { workspace = true }
+symm-core = { workspace = true, path = "../libs/symm-core" }
 tokio = { workspace = true, features = ["full"] }
 tokio-util = { workspace = true }
 tracing = { workspace = true }
