--- conflicted
+++ resolved
@@ -5,21 +5,12 @@
 publish = false
 
 [dependencies]
-<<<<<<< HEAD
-index-maker = { path = ".." }
-alloy-evm-connector = { path = "../libs/alloy-evm-connector" }
-alloy = { workspace = true }
-binance-market-data = { path = "../libs/binance-market-data" }
-binance-order-sending = { path = "../libs/binance-order-sending" }
-binance-sdk = { version = "1.0.0", features = ["spot"] }
-binance_spot_connector_rust = { version = "1.3.0", features = ["full"] }
-=======
 alloy = { workspace = true }
 index-maker = { workspace = true }
+alloy-evm-connector = { path = "../libs/alloy-evm-connector" }
 binance-market-data = { workspace = true }
 binance-order-sending = { workspace = true }
 binance-sdk = { workspace = true, features = ["spot"] }
->>>>>>> 980bd90b
 chrono = { workspace = true }
 axum-fix-server = { path = "../libs/axum-fix-server" }
 clap = { workspace = true }
@@ -39,38 +30,6 @@
 
 
 [[example]]
-<<<<<<< HEAD
-name = "binance_market_data_market_data"
-path = "binance_market_data/market_data.rs"
-
-[[example]]
-name = "binance_market_data_book_building"
-path = "binance_market_data/book_building.rs"
-
-[[example]]
-name = "binance_order_sending_all_orders"
-path = "binance_order_sending/all_orders.rs"
-
-[[example]]
-name = "binance_order_sending_wss_sample"
-path = "binance_order_sending/wss_sample.rs"
-
-[[example]]
-name = "binance_order_sending"
-path = "binance_order_sending/main.rs"
-
-[[example]]
-name = "fix_server_fix_server"
-path = "fix_server/fix_server.rs"
-
-[[example]]
-name = "evm_connector"
-path = "evm_connector/main.rs"
-
-[[example]]
-name = "evm_bridge"
-path = "evm_connector/main_bridge.rs"
-=======
 name="binance-market-data"
 path="binance_market_data/market_data.rs"
 
@@ -97,4 +56,7 @@
 [[example]]
 name="fix-server"
 path="fix_server/main.rs"
->>>>>>> 980bd90b
+
+[[example]]
+name = "evm-connector"
+path = "evm_connector/main.rs"