--- conflicted
+++ resolved
@@ -6,29 +6,18 @@
 
 [dependencies]
 alloy = { workspace = true }
-<<<<<<< HEAD
-index-maker = { workspace = true }
 alloy-evm-connector = { workspace = true }
-=======
 axum-fix-server = { workspace = true }
->>>>>>> ab1d37a8
 binance-market-data = { workspace = true }
 binance-order-sending = { workspace = true }
 binance-sdk = { workspace = true }
 chrono = { workspace = true }
-<<<<<<< HEAD
-axum-fix-server = { workspace = true }
-=======
->>>>>>> ab1d37a8
 clap = { workspace = true }
 crossbeam = { workspace = true }
 eyre = { workspace = true }
 futures-util = { workspace = true }
-<<<<<<< HEAD
 index-core = { workspace = true }
-=======
 index-maker = { workspace = true }
->>>>>>> ab1d37a8
 itertools = { workspace = true }
 market-data = { workspace = true }
 parking_lot = { workspace = true }
@@ -42,7 +31,6 @@
 tokio-util = { workspace = true }
 tracing = { workspace = true }
 tracing-subscriber = { workspace = true }
-
 
 [[example]]
 name = "binance-market-data"
