/target
*.bkp
.DS_Store
.env
<<<<<<< HEAD
contracts/
CLAUDE.md
.claude
=======
/logs
>>>>>>> 980bd90b
<|MERGE_RESOLUTION|>--- conflicted
+++ resolved
@@ -2,10 +2,7 @@
 *.bkp
 .DS_Store
 .env
-<<<<<<< HEAD
 contracts/
 CLAUDE.md
 .claude
-=======
-/logs
->>>>>>> 980bd90b
+/logs