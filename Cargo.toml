--- conflicted
+++ resolved
@@ -22,11 +22,8 @@
 
 [dependencies]
 alloy = { workspace = true }
-<<<<<<< HEAD
 async-trait = { workspace = true }
-=======
 axum-fix-server = { workspace = true }
->>>>>>> f4d34b9a
 binance-market-data = { workspace = true }
 binance-order-sending = { workspace = true }
 bitget-market-data = { workspace = true }
@@ -47,12 +44,6 @@
 serde_json = { workspace = true }
 string_cache = { workspace = true }
 symm-core = { workspace = true }
-<<<<<<< HEAD
-axum-fix-server = { workspace = true }
-serde = { version = "1.0.219", features = ["derive"] }
-serde_json = { workspace = true }
-=======
->>>>>>> f4d34b9a
 thiserror = { workspace = true }
 tokio = { workspace = true }
 tracing = { workspace = true }
@@ -64,18 +55,7 @@
 
 [workspace.dependencies]
 alloy = "0.14.0"
-<<<<<<< HEAD
 async-trait = "0.1.88"
-axum-fix-server = { path = "./libs/axum-fix-server" }
-base64 = "0.22.1"
-binance-market-data = { path = "libs/binance-market-data" }
-binance-order-sending = { path = "libs/binance-order-sending" }
-#binance-sdk = { path = "./subs/binance-connector-rust", features = ["spot"] }
-binance-sdk = { version = "^5.0.0", features = ["spot"] }
-bitget-market-data = { path = "libs/bitget-market-data" }
-chrono = { version = "0.4.40", features = ["serde"] }
-clap = { version = "4.0", features = ["derive"] }
-=======
 axum = { version = "0.7", features = ["ws"] }
 axum-fix-server = { path = "./libs/axum-fix-server" }
 axum-server = "0.6"
@@ -84,9 +64,9 @@
 binance-order-sending = { path = "libs/binance-order-sending" }
 binance-sdk = { version = "^7.0.0", features = ["spot"] }
 #binance-sdk = { path = "./subs/binance-connector-rust", features = ["spot"] }
+bitget-market-data = { path = "libs/bitget-market-data" }
 chrono = { version = "0.4.41", features = ["serde"] }
 clap = { version = "4.5", features = ["derive"] }
->>>>>>> f4d34b9a
 crossbeam = "0.8.4"
 derive_builder = "^0.10"
 eyre = "0.6.12"
@@ -94,30 +74,19 @@
 index-maker = { path = "." }
 intrusive-collections = "0.9.7"
 itertools = "0.14.0"
-<<<<<<< HEAD
 market-data = { path = "libs/market-data" }
-=======
 openssl = { version = "^0.10" }
->>>>>>> f4d34b9a
 parking_lot = "0.12.4"
 paste = "1.0.15"
 quote = "1.0.40"
 rand = "0.9.1"
-<<<<<<< HEAD
-rust_decimal = { version = "1.37.1", features = ["macros"] }
-=======
 rust_decimal = { version = "1.37.2", features = ["macros"] }
->>>>>>> f4d34b9a
 safe-math = { path = "./proc-macros/safe-math" }
 serde = { version = "1.0.219", features = ["derive"] }
 serde_json = "1.0.140"
 string_cache = "0.8.9"
 symm-core = { path = "./libs/symm-core" }
-<<<<<<< HEAD
-syn = "2.0.101"
-=======
 syn = "2.0.104"
->>>>>>> f4d34b9a
 test-case = "*"
 thiserror = "2.0.12"
 tokio = { version = "1.46.1", features = ["full"] }
