--- conflicted
+++ resolved
@@ -1,6 +1,7 @@
 [workspace]
 members = [
     ".",
+    "libs/alloy-evm-connector",
     "libs/axum-fix-server",
     "libs/binance-market-data",
     "libs/binance-order-sending",
@@ -17,53 +18,45 @@
 
 [dependencies]
 alloy = { workspace = true }
-<<<<<<< HEAD
-=======
+alloy-evm-connector = { workspace = true }
+axum-fix-server = { workspace = true }
 binance-market-data = { workspace = true }
 binance-order-sending = { workspace = true }
->>>>>>> 980bd90b
 chrono = { workspace = true }
 clap = { workspace = true }
 crossbeam = { workspace = true }
 derive_builder = { workspace = true }
 eyre = { workspace = true }
+futures-util = { workspace = true }
 intrusive-collections = { workspace = true }
 itertools = { workspace = true }
 parking_lot = { workspace = true }
 rust_decimal = { workspace = true }
-string_cache = { workspace = true }
 safe-math = { workspace = true }
-<<<<<<< HEAD
-thiserror = "2.0.12"
-=======
-symm-core = { workspace = true }
-axum-fix-server = { workspace = true }
 serde = { version = "1.0.219", features = ["derive"] }
 serde_json = "1.0.140"
+string_cache = { workspace = true }
+symm-core = { workspace = true }
 thiserror = { workspace = true }
+tokio = { workspace = true }
 tracing = { workspace = true }
 tracing-subscriber = { workspace = true }
-tokio = { workspace = true }
-futures-util = { workspace = true }
->>>>>>> 980bd90b
-
 [dev-dependencies]
 paste = { workspace = true }
 test-case = { workspace = true }
 
 [workspace.dependencies]
-<<<<<<< HEAD
-alloy = { version = "1.0.9", features = ["full"] }
-chrono = "0.4.40"
-=======
 alloy = "0.14.0"
+alloy-evm-connector = { path = "./libs/alloy-evm-connector" }
+axum-fix-server = { path = "./libs/axum-fix-server" }
 base64 = "0.22.1"
+binance-market-data = { path = "libs/binance-market-data" }
+binance-order-sending = { path = "libs/binance-order-sending" }
 binance-sdk = { version = "^5.0.0", features = ["spot"] }
 #binance-sdk = { path = "./subs/binance-connector-rust", features = ["spot"] }
 chrono = { version = "0.4.40", features = ["serde"] }
->>>>>>> 980bd90b
+clap = { version = "4.0", features = ["derive"] }
 crossbeam = "0.8.4"
-clap = { version = "4.0", features = ["derive"] }
 derive_builder = "^0.10"
 eyre = "0.6.12"
 futures-util = "0.3.31"
@@ -71,26 +64,19 @@
 intrusive-collections = "0.9.7"
 itertools = "0.14.0"
 parking_lot = "0.12.4"
+paste = "1.0.15"
+quote = "1.0.40"
+rand = "0.9.1"
 rust_decimal = { version = "1.37.1", features = ["macros"] }
 safe-math = { path = "./proc-macros/safe-math" }
-<<<<<<< HEAD
-string_cache = "0.8.9"
-=======
 serde = { version = "1.0.219", features = ["derive"] }
 serde_json = "1.0.140"
 string_cache = "0.8.9"
 symm-core = { path = "./libs/symm-core" }
-axum-fix-server = { path = "./libs/axum-fix-server" }
+syn = "2.0.101"
+test-case = "*"
 thiserror = "2.0.12"
 tokio = { version = "1.45.1", features = ["full"] }
 tokio-util = "0.7.15"
-binance-market-data = { path = "libs/binance-market-data" }
-binance-order-sending = { path = "libs/binance-order-sending" }
-paste = "1.0.15"
-quote = "1.0.40"
-rand = "0.9.1"
-syn = "2.0.101"
-test-case = "*"
 tracing = "0.1"
-tracing-subscriber = { version = "0.3", features = ["env-filter"] }
->>>>>>> 980bd90b
+tracing-subscriber = { version = "0.3", features = ["env-filter"] }