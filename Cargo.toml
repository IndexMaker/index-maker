[workspace]
members = [
    ".",
    "libs/alloy-evm-connector",
    "libs/axum-fix-server",
    "libs/binance-market-data",
    "libs/binance-order-sending",
    "libs/bitget-market-data",
    "libs/market-data",
    "libs/symm-core",
    "libs/index-core",
    "examples",
    "proc-macros/derive-with-baggage",
    "proc-macros/safe-math",
]

[package]
name = "index-maker"
version = "0.1.0"
edition = "2021"
autoexamples = false

[features]
alpine-deploy = ["openssl/vendored"]

[dependencies]
alloy = { workspace = true }
<<<<<<< HEAD
alloy-evm-connector = { workspace = true }
=======
async-trait = { workspace = true }
>>>>>>> ab1d37a8
axum-fix-server = { workspace = true }
binance-market-data = { workspace = true }
binance-order-sending = { workspace = true }
bitget-market-data = { workspace = true }
market-data = { workspace = true }
chrono = { workspace = true }
clap = { workspace = true }
crossbeam = { workspace = true }
derive_builder = { workspace = true }
derive-with-baggage = { workspace = true }
eyre = { workspace = true }
futures-util = { workspace = true }
intrusive-collections = { workspace = true }
itertools = { workspace = true }
openssl = { workspace = true, optional = true }
parking_lot = { workspace = true }
rust_decimal = { workspace = true }
safe-math = { workspace = true }
serde = { workspace = true, features = ["derive"] }
serde_json = { workspace = true }
string_cache = { workspace = true }
symm-core = { workspace = true }
<<<<<<< HEAD
index-core = { workspace = true }
=======
>>>>>>> ab1d37a8
thiserror = { workspace = true }
tokio = { workspace = true }
tracing = { workspace = true }
tracing-subscriber = { workspace = true }
<<<<<<< HEAD
=======
tracing-opentelemetry = { workspace = true }
opentelemetry = { workspace = true }
opentelemetry-otlp = { workspace = true }
opentelemetry_sdk = { workspace = true }
opentelemetry-semantic-conventions = { workspace = true }
opentelemetry-appender-tracing = { workspace = true }
ethers-core = { workspace = true }
k256 = { workspace = true }
hex = { workspace = true }
rand_core = { workspace = true }
ethers = { workspace = true }
ethers-signers = { workspace = true }
sha2 = { workspace = true }
>>>>>>> ab1d37a8

[dev-dependencies]
paste = { workspace = true }
test-case = { workspace = true }

[workspace.dependencies]
<<<<<<< HEAD
alloy = { version = "1.0.9", features = ["full"] }
alloy-evm-connector = { path = "./libs/alloy-evm-connector" }
axum = "0.7"
=======
alloy = "0.14.0"
async-trait = "0.1.88"
axum = { version = "0.7", features = ["ws"] }
>>>>>>> ab1d37a8
axum-fix-server = { path = "./libs/axum-fix-server" }
axum-server = "0.6"
base64 = "0.22.1"
binance-market-data = { path = "libs/binance-market-data" }
binance-order-sending = { path = "libs/binance-order-sending" }
<<<<<<< HEAD
#binance-sdk = { path = "./subs/binance-connector-rust", features = ["spot"] }
binance-sdk = { version = "^5.0.0", features = ["spot"] }
chrono = { version = "0.4.40", features = ["serde"] }
clap = { version = "4.0", features = ["derive"] }
crossbeam = "0.8.4"
derive_builder = "^0.10"
dotenv = "0.15"
ethers = "1.0"
=======
binance-sdk = { version = "^7.0.0", features = ["spot"] }
#binance-sdk = { path = "./subs/binance-connector-rust", features = ["spot"] }
bitget-market-data = { path = "libs/bitget-market-data" }
chrono = { version = "0.4.41", features = ["serde"] }
clap = { version = "4.5", features = ["derive"] }
crossbeam = "0.8.4"
derive_builder = "^0.10"
derive-with-baggage = { path = "./proc-macros/derive-with-baggage" }
>>>>>>> ab1d37a8
eyre = "0.6.12"
futures-util = "0.3.31"
index-core = { path = "./libs/index-core" }
index-maker = { path = "." }
intrusive-collections = "0.9.7"
itertools = "0.14.0"
<<<<<<< HEAD
merkle-tree-rs = "0.1.0"
=======
market-data = { path = "libs/market-data" }
openssl = { version = "^0.10" }
opentelemetry = { version = "0.30", features = ["trace", "metrics", "logs"] }
opentelemetry-otlp = { version = "0.30", default-features = false, features = ["trace", "http-proto", "reqwest-client", "tokio", "logs"] }
opentelemetry_sdk = { version = "0.30", features = ["trace", "rt-tokio", "logs"] }
opentelemetry-appender-tracing = "0.30.1"
opentelemetry-semantic-conventions = "0.30"
>>>>>>> ab1d37a8
parking_lot = "0.12.4"
paste = "1.0.15"
quote = "1.0.40"
rand = "0.9.1"
<<<<<<< HEAD
reqwest = "0.11"
rust_decimal = { version = "1.37.1", features = ["macros"] }
=======
rust_decimal = { version = "1.37.2", features = ["macros"] }
>>>>>>> ab1d37a8
safe-math = { path = "./proc-macros/safe-math" }
serde = { version = "1.0.219", features = ["derive"] }
serde_json = "1.0.140"
string_cache = "0.8.9"
symm-core = { path = "./libs/symm-core" }
<<<<<<< HEAD
syn = "2.0.101"
test-case = "*"
thiserror = "2.0.12"
tokio = { version = "1.45.1", features = ["full"] }
toml = "0.8"
tokio-util = "0.7.15"
tracing = "0.1"
tracing-appender = "0.2.3"
tracing-subscriber = { version = "0.3", features = ["env-filter"] }
=======
syn = "2.0.104"
test-case = "*"
thiserror = "2.0.12"
tokio = { version = "1.46.1", features = ["full"] }
tokio-util = "0.7.15"
tracing = "0.1"
tracing-appender = "0.2.3"
tracing-opentelemetry = "0.31.0"
tracing-subscriber = { version = "0.3", features = ["env-filter", "fmt", "registry"] }
ethers-core = "2.0"
k256 = { version = "0.13.3", features = ["ecdsa", "arithmetic"] }
hex = "0.4"
rand_core = "0.6"
ethers = "2.0"
ethers-signers = "2"
sha2 = "0.10"
>>>>>>> ab1d37a8
<|MERGE_RESOLUTION|>--- conflicted
+++ resolved
@@ -25,153 +25,111 @@
 
 [dependencies]
 alloy = { workspace = true }
-<<<<<<< HEAD
 alloy-evm-connector = { workspace = true }
-=======
 async-trait = { workspace = true }
->>>>>>> ab1d37a8
 axum-fix-server = { workspace = true }
 binance-market-data = { workspace = true }
 binance-order-sending = { workspace = true }
 bitget-market-data = { workspace = true }
-market-data = { workspace = true }
 chrono = { workspace = true }
 clap = { workspace = true }
 crossbeam = { workspace = true }
+derive-with-baggage = { workspace = true }
 derive_builder = { workspace = true }
-derive-with-baggage = { workspace = true }
+ethers = { workspace = true }
+ethers-core = { workspace = true }
+ethers-signers = { workspace = true }
 eyre = { workspace = true }
 futures-util = { workspace = true }
+hex = { workspace = true }
+index-core = { workspace = true }
 intrusive-collections = { workspace = true }
 itertools = { workspace = true }
+k256 = { workspace = true }
+market-data = { workspace = true }
 openssl = { workspace = true, optional = true }
+opentelemetry = { workspace = true }
+opentelemetry-appender-tracing = { workspace = true }
+opentelemetry-otlp = { workspace = true }
+opentelemetry-semantic-conventions = { workspace = true }
+opentelemetry_sdk = { workspace = true }
 parking_lot = { workspace = true }
+rand_core = { workspace = true }
 rust_decimal = { workspace = true }
 safe-math = { workspace = true }
 serde = { workspace = true, features = ["derive"] }
 serde_json = { workspace = true }
+sha2 = { workspace = true }
 string_cache = { workspace = true }
 symm-core = { workspace = true }
-<<<<<<< HEAD
-index-core = { workspace = true }
-=======
->>>>>>> ab1d37a8
 thiserror = { workspace = true }
 tokio = { workspace = true }
 tracing = { workspace = true }
+tracing-opentelemetry = { workspace = true }
 tracing-subscriber = { workspace = true }
-<<<<<<< HEAD
-=======
-tracing-opentelemetry = { workspace = true }
-opentelemetry = { workspace = true }
-opentelemetry-otlp = { workspace = true }
-opentelemetry_sdk = { workspace = true }
-opentelemetry-semantic-conventions = { workspace = true }
-opentelemetry-appender-tracing = { workspace = true }
-ethers-core = { workspace = true }
-k256 = { workspace = true }
-hex = { workspace = true }
-rand_core = { workspace = true }
-ethers = { workspace = true }
-ethers-signers = { workspace = true }
-sha2 = { workspace = true }
->>>>>>> ab1d37a8
 
 [dev-dependencies]
 paste = { workspace = true }
 test-case = { workspace = true }
 
 [workspace.dependencies]
-<<<<<<< HEAD
 alloy = { version = "1.0.9", features = ["full"] }
 alloy-evm-connector = { path = "./libs/alloy-evm-connector" }
-axum = "0.7"
-=======
-alloy = "0.14.0"
 async-trait = "0.1.88"
 axum = { version = "0.7", features = ["ws"] }
->>>>>>> ab1d37a8
 axum-fix-server = { path = "./libs/axum-fix-server" }
 axum-server = "0.6"
 base64 = "0.22.1"
 binance-market-data = { path = "libs/binance-market-data" }
 binance-order-sending = { path = "libs/binance-order-sending" }
-<<<<<<< HEAD
 #binance-sdk = { path = "./subs/binance-connector-rust", features = ["spot"] }
-binance-sdk = { version = "^5.0.0", features = ["spot"] }
-chrono = { version = "0.4.40", features = ["serde"] }
-clap = { version = "4.0", features = ["derive"] }
-crossbeam = "0.8.4"
-derive_builder = "^0.10"
-dotenv = "0.15"
-ethers = "1.0"
-=======
 binance-sdk = { version = "^7.0.0", features = ["spot"] }
-#binance-sdk = { path = "./subs/binance-connector-rust", features = ["spot"] }
 bitget-market-data = { path = "libs/bitget-market-data" }
 chrono = { version = "0.4.41", features = ["serde"] }
 clap = { version = "4.5", features = ["derive"] }
 crossbeam = "0.8.4"
+derive-with-baggage = { path = "./proc-macros/derive-with-baggage" }
 derive_builder = "^0.10"
-derive-with-baggage = { path = "./proc-macros/derive-with-baggage" }
->>>>>>> ab1d37a8
+dotenv = "0.15"
+ethers = "1.0"
+ethers-core = "1.0"
+ethers-signers = "1"
 eyre = "0.6.12"
 futures-util = "0.3.31"
+hex = "0.4"
 index-core = { path = "./libs/index-core" }
 index-maker = { path = "." }
 intrusive-collections = "0.9.7"
 itertools = "0.14.0"
-<<<<<<< HEAD
+k256 = { version = "0.13.3", features = ["ecdsa", "arithmetic"] }
+market-data = { path = "libs/market-data" }
 merkle-tree-rs = "0.1.0"
-=======
-market-data = { path = "libs/market-data" }
 openssl = { version = "^0.10" }
 opentelemetry = { version = "0.30", features = ["trace", "metrics", "logs"] }
+opentelemetry-appender-tracing = "0.30.1"
 opentelemetry-otlp = { version = "0.30", default-features = false, features = ["trace", "http-proto", "reqwest-client", "tokio", "logs"] }
+opentelemetry-semantic-conventions = "0.30"
 opentelemetry_sdk = { version = "0.30", features = ["trace", "rt-tokio", "logs"] }
-opentelemetry-appender-tracing = "0.30.1"
-opentelemetry-semantic-conventions = "0.30"
->>>>>>> ab1d37a8
 parking_lot = "0.12.4"
 paste = "1.0.15"
 quote = "1.0.40"
 rand = "0.9.1"
-<<<<<<< HEAD
+rand_core = "0.6"
 reqwest = "0.11"
-rust_decimal = { version = "1.37.1", features = ["macros"] }
-=======
 rust_decimal = { version = "1.37.2", features = ["macros"] }
->>>>>>> ab1d37a8
 safe-math = { path = "./proc-macros/safe-math" }
 serde = { version = "1.0.219", features = ["derive"] }
 serde_json = "1.0.140"
+sha2 = "0.10"
 string_cache = "0.8.9"
 symm-core = { path = "./libs/symm-core" }
-<<<<<<< HEAD
-syn = "2.0.101"
-test-case = "*"
-thiserror = "2.0.12"
-tokio = { version = "1.45.1", features = ["full"] }
-toml = "0.8"
-tokio-util = "0.7.15"
-tracing = "0.1"
-tracing-appender = "0.2.3"
-tracing-subscriber = { version = "0.3", features = ["env-filter"] }
-=======
 syn = "2.0.104"
 test-case = "*"
 thiserror = "2.0.12"
 tokio = { version = "1.46.1", features = ["full"] }
 tokio-util = "0.7.15"
+toml = "0.8"
 tracing = "0.1"
 tracing-appender = "0.2.3"
 tracing-opentelemetry = "0.31.0"
-tracing-subscriber = { version = "0.3", features = ["env-filter", "fmt", "registry"] }
-ethers-core = "2.0"
-k256 = { version = "0.13.3", features = ["ecdsa", "arithmetic"] }
-hex = "0.4"
-rand_core = "0.6"
-ethers = "2.0"
-ethers-signers = "2"
-sha2 = "0.10"
->>>>>>> ab1d37a8
+tracing-subscriber = { version = "0.3", features = ["env-filter", "fmt", "registry"] }