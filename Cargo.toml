[workspace]
members = [
    ".",
    "libs/alloy-evm-connector",
    "libs/axum-fix-server",
    "libs/binance-market-data",
    "libs/binance-order-sending",
    "libs/bitget-market-data",
    "libs/market-data",
    "libs/symm-core",
    "libs/index-core",
    "examples",
    "proc-macros/derive-with-baggage",
    "proc-macros/safe-math",
    "apps/liquidity_tracker",
    "apps/tracker",
    "apps/anvil_orchestrator",
]

[package]
name = "index-maker"
version = "0.1.0"
edition = "2021"
autoexamples = false

[features]
alpine-deploy = ["openssl/vendored"]

[dependencies]
alloy = { workspace = true }
alloy-evm-connector = { workspace = true }
async-trait = { workspace = true }
axum-fix-server = { workspace = true }
binance-market-data = { workspace = true }
binance-order-sending = { workspace = true }
bitget-market-data = { workspace = true }
chrono = { workspace = true }
clap = { workspace = true }
crossbeam = { workspace = true }
derive-with-baggage = { workspace = true }
derive_builder = { workspace = true }
ethers = { workspace = true }
ethers-core = { workspace = true }
ethers-signers = { workspace = true }
eyre = { workspace = true }
futures-util = { workspace = true }
hex = { workspace = true }
index-core = { workspace = true }
intrusive-collections = { workspace = true }
itertools = { workspace = true }
k256 = { workspace = true }
market-data = { workspace = true }
openssl = { workspace = true, optional = true }
opentelemetry = { workspace = true }
opentelemetry-appender-tracing = { workspace = true }
opentelemetry-otlp = { workspace = true }
opentelemetry-semantic-conventions = { workspace = true }
opentelemetry_sdk = { workspace = true }
parking_lot = { workspace = true }
rand_core = { workspace = true }
rust_decimal = { workspace = true }
safe-math = { workspace = true }
serde = { workspace = true, features = ["derive"] }
serde_json = { workspace = true }
sha2 = { workspace = true }
string_cache = { workspace = true }
symm-core = { workspace = true }
thiserror = { workspace = true }
tokio = { workspace = true }
tracing = { workspace = true }
tracing-opentelemetry = { workspace = true }
tracing-subscriber = { workspace = true }
<<<<<<< HEAD
tokio-stream = { workspace = true }
futures = { workspace = true }
alloy-primitives = { workspace = true }
alloy-rpc-types-eth = { workspace = true }
=======
csv = { workspace = true }
statrs = { workspace = true }
rust_decimal_macros = { workspace = true }
>>>>>>> 352baa6f

[dev-dependencies]
paste = { workspace = true }
test-case = { workspace = true }

[workspace.dependencies]
alloy = { version = "1.0.9", features = ["full"] }
alloy-evm-connector = { path = "./libs/alloy-evm-connector" }
async-trait = "0.1.88"
axum = { version = "0.7", features = ["ws"] }
axum-fix-server = { path = "./libs/axum-fix-server" }
axum-server = "0.6"
base64 = "0.22.1"
binance-market-data = { path = "libs/binance-market-data" }
binance-order-sending = { path = "libs/binance-order-sending" }
#binance-sdk = { path = "./subs/binance-connector-rust", features = ["spot"] }
binance-sdk = { version = "^7.0.0", features = ["spot"] }
bitget-market-data = { path = "libs/bitget-market-data" }
chrono = { version = "0.4.41", features = ["serde"] }
clap = { version = "4.5", features = ["derive"] }
crossbeam = "0.8.4"
derive-with-baggage = { path = "./proc-macros/derive-with-baggage" }
derive_builder = "^0.10"
dotenv = "0.15"
ethers = "1.0"
ethers-core = "1.0"
ethers-signers = "1"
eyre = "0.6.12"
futures-util = "0.3.31"
hex = "0.4"
index-core = { path = "./libs/index-core" }
index-maker = { path = "." }
intrusive-collections = "0.9.7"
itertools = "0.14.0"
k256 = { version = "0.13.3", features = ["ecdsa", "arithmetic"] }
market-data = { path = "libs/market-data" }
merkle-tree-rs = "0.1.0"
openssl = { version = "^0.10" }
opentelemetry = { version = "0.30", features = ["trace", "metrics", "logs"] }
opentelemetry-appender-tracing = "0.30.1"
opentelemetry-otlp = { version = "0.30", default-features = false, features = ["trace", "http-proto", "reqwest-client", "tokio", "logs"] }
opentelemetry-semantic-conventions = "0.30"
opentelemetry_sdk = { version = "0.30", features = ["trace", "rt-tokio", "logs"] }
parking_lot = "0.12.4"
paste = "1.0.15"
quote = "1.0.40"
rand = "0.9.1"
rand_core = "0.6"
reqwest = "0.11"
rust_decimal = { version = "1.37.2", features = ["serde", "macros", "maths"] }
safe-math = { path = "./proc-macros/safe-math" }
serde = { version = "1.0.219", features = ["derive"] }
serde_json = "1.0.140"
sha2 = "0.10"
string_cache = "0.8.9"
symm-core = { path = "./libs/symm-core" }
syn = "2.0.104"
test-case = "*"
thiserror = "2.0.12"
tokio = { version = "1.46.1", features = ["full"] }
tokio-util = "0.7.15"
toml = "0.8"
tracing = "0.1"
tracing-appender = "0.2.3"
tracing-opentelemetry = "0.31.0"
tracing-subscriber = { version = "0.3", features = ["env-filter", "fmt", "registry"] }
<<<<<<< HEAD
tokio-stream = "0.1.17"
futures = "0.3.31"
alloy-primitives = "1.3.0"
alloy-rpc-types-eth = "1.0.24"
=======
csv = "1"
statrs = "0.16"
rust_decimal_macros = "1"
>>>>>>> 352baa6f
<|MERGE_RESOLUTION|>--- conflicted
+++ resolved
@@ -70,16 +70,13 @@
 tracing = { workspace = true }
 tracing-opentelemetry = { workspace = true }
 tracing-subscriber = { workspace = true }
-<<<<<<< HEAD
 tokio-stream = { workspace = true }
 futures = { workspace = true }
 alloy-primitives = { workspace = true }
 alloy-rpc-types-eth = { workspace = true }
-=======
 csv = { workspace = true }
 statrs = { workspace = true }
 rust_decimal_macros = { workspace = true }
->>>>>>> 352baa6f
 
 [dev-dependencies]
 paste = { workspace = true }
@@ -146,13 +143,10 @@
 tracing-appender = "0.2.3"
 tracing-opentelemetry = "0.31.0"
 tracing-subscriber = { version = "0.3", features = ["env-filter", "fmt", "registry"] }
-<<<<<<< HEAD
 tokio-stream = "0.1.17"
 futures = "0.3.31"
 alloy-primitives = "1.3.0"
 alloy-rpc-types-eth = "1.0.24"
-=======
 csv = "1"
 statrs = "0.16"
-rust_decimal_macros = "1"
->>>>>>> 352baa6f
+rust_decimal_macros = "1"