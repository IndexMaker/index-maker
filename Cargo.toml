[workspace]
members = [
    ".",
    "libs/alloy-evm-connector",
    "libs/axum-fix-server",
    "libs/binance-market-data",
    "libs/binance-order-sending",
    "libs/symm-core",
    "examples",
    "proc-macros/safe-math",
]

[package]
name = "index-maker"
version = "0.1.0"
edition = "2021"
autoexamples = false

[dependencies]
alloy = { workspace = true }
alloy-evm-connector = { workspace = true }
axum-fix-server = { workspace = true }
binance-market-data = { workspace = true }
binance-order-sending = { workspace = true }
chrono = { workspace = true }
clap = { workspace = true }
crossbeam = { workspace = true }
derive_builder = { workspace = true }
eyre = { workspace = true }
futures-util = { workspace = true }
intrusive-collections = { workspace = true }
itertools = { workspace = true }
parking_lot = { workspace = true }
rust_decimal = { workspace = true }
safe-math = { workspace = true }
serde = { workspace = true, features = ["derive"] }
serde_json = { workspace = true }
string_cache = { workspace = true }
symm-core = { workspace = true }
<<<<<<< HEAD
=======
axum-fix-server = { workspace = true }
serde = { version = "1.0.219", features = ["derive"] }
serde_json = { workspace = true }
>>>>>>> b5f96a30
thiserror = { workspace = true }
tokio = { workspace = true }
tracing = { workspace = true }
tracing-subscriber = { workspace = true }
[dev-dependencies]
paste = { workspace = true }
test-case = { workspace = true }

[workspace.dependencies]
alloy = { version = "1.0.9", features = ["full"] }
alloy-evm-connector = { path = "./libs/alloy-evm-connector" }
axum-fix-server = { path = "./libs/axum-fix-server" }
base64 = "0.22.1"
binance-market-data = { path = "libs/binance-market-data" }
binance-order-sending = { path = "libs/binance-order-sending" }
binance-sdk = { version = "^5.0.0", features = ["spot"] }
#binance-sdk = { path = "./subs/binance-connector-rust", features = ["spot"] }
chrono = { version = "0.4.40", features = ["serde"] }
clap = { version = "4.0", features = ["derive"] }
crossbeam = "0.8.4"
derive_builder = "^0.10"
eyre = "0.6.12"
futures-util = "0.3.31"
index-maker = { path = "." }
intrusive-collections = "0.9.7"
itertools = "0.14.0"
parking_lot = "0.12.4"
paste = "1.0.15"
quote = "1.0.40"
rand = "0.9.1"
rust_decimal = { version = "1.37.1", features = ["macros"] }
safe-math = { path = "./proc-macros/safe-math" }
serde = { version = "1.0.219", features = ["derive"] }
serde_json = "1.0.140"
string_cache = "0.8.9"
symm-core = { path = "./libs/symm-core" }
syn = "2.0.101"
test-case = "*"
thiserror = "2.0.12"
tokio = { version = "1.45.1", features = ["full"] }
tokio-util = "0.7.15"
tracing = "0.1"
tracing-subscriber = { version = "0.3", features = ["env-filter"] }
axum = "0.7"
axum-server = "0.6"
dotenv = "0.15"
ethers = "1.0"
merkle-tree-rs = "0.1.0"
reqwest = "0.11"
tracing-appender = "0.2.3"<|MERGE_RESOLUTION|>--- conflicted
+++ resolved
@@ -6,6 +6,7 @@
     "libs/binance-market-data",
     "libs/binance-order-sending",
     "libs/symm-core",
+    "libs/index-core",
     "examples",
     "proc-macros/safe-math",
 ]
@@ -37,16 +38,12 @@
 serde_json = { workspace = true }
 string_cache = { workspace = true }
 symm-core = { workspace = true }
-<<<<<<< HEAD
-=======
-axum-fix-server = { workspace = true }
-serde = { version = "1.0.219", features = ["derive"] }
-serde_json = { workspace = true }
->>>>>>> b5f96a30
+index-core = { workspace = true }
 thiserror = { workspace = true }
 tokio = { workspace = true }
 tracing = { workspace = true }
 tracing-subscriber = { workspace = true }
+
 [dev-dependencies]
 paste = { workspace = true }
 test-case = { workspace = true }
@@ -54,25 +51,32 @@
 [workspace.dependencies]
 alloy = { version = "1.0.9", features = ["full"] }
 alloy-evm-connector = { path = "./libs/alloy-evm-connector" }
+axum = "0.7"
 axum-fix-server = { path = "./libs/axum-fix-server" }
+axum-server = "0.6"
 base64 = "0.22.1"
 binance-market-data = { path = "libs/binance-market-data" }
 binance-order-sending = { path = "libs/binance-order-sending" }
+#binance-sdk = { path = "./subs/binance-connector-rust", features = ["spot"] }
 binance-sdk = { version = "^5.0.0", features = ["spot"] }
-#binance-sdk = { path = "./subs/binance-connector-rust", features = ["spot"] }
 chrono = { version = "0.4.40", features = ["serde"] }
 clap = { version = "4.0", features = ["derive"] }
 crossbeam = "0.8.4"
 derive_builder = "^0.10"
+dotenv = "0.15"
+ethers = "1.0"
 eyre = "0.6.12"
 futures-util = "0.3.31"
+index-core = { path = "./libs/index-core" }
 index-maker = { path = "." }
 intrusive-collections = "0.9.7"
 itertools = "0.14.0"
+merkle-tree-rs = "0.1.0"
 parking_lot = "0.12.4"
 paste = "1.0.15"
 quote = "1.0.40"
 rand = "0.9.1"
+reqwest = "0.11"
 rust_decimal = { version = "1.37.1", features = ["macros"] }
 safe-math = { path = "./proc-macros/safe-math" }
 serde = { version = "1.0.219", features = ["derive"] }
@@ -85,11 +89,5 @@
 tokio = { version = "1.45.1", features = ["full"] }
 tokio-util = "0.7.15"
 tracing = "0.1"
+tracing-appender = "0.2.3"
 tracing-subscriber = { version = "0.3", features = ["env-filter"] }
-axum = "0.7"
-axum-server = "0.6"
-dotenv = "0.15"
-ethers = "1.0"
-merkle-tree-rs = "0.1.0"
-reqwest = "0.11"
-tracing-appender = "0.2.3"